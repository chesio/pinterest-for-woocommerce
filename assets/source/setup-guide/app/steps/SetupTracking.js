--- conflicted
+++ resolved
@@ -12,12 +12,8 @@
 	Card,
 	CardBody,
 	SelectControl,
-<<<<<<< HEAD
 	CheckboxControl,
-	__experimentalText as Text,
-=======
 	__experimentalText as Text, // eslint-disable-line @wordpress/no-unsafe-wp-apis --- _experimentalText unlikely to change/disappear and also used by WC Core
->>>>>>> e0c33f36
 } from '@wordpress/components';
 
 /**
