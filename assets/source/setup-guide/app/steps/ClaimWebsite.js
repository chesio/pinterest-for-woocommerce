/**
 * External dependencies
 */
import { __, sprintf } from '@wordpress/i18n';
import {
	useEffect,
	useState,
	createInterpolateElement,
} from '@wordpress/element';
import apiFetch from '@wordpress/api-fetch';
import { Spinner } from '@woocommerce/components';
import {
	Button,
	Card,
	CardBody,
	Flex,
	Notice,
	__experimentalText as Text, // eslint-disable-line @wordpress/no-unsafe-wp-apis --- _experimentalText unlikely to change/disappear and also used by WC Core
} from '@wordpress/components';

/**
 * Internal dependencies
 */
import { PROCESS_STATUS as STATUS, LABEL_STATUS } from '../constants';
import StepHeader from '../components/StepHeader';
import StepOverview from '../components/StepOverview';
import UrlInputControl from '../components/UrlInputControl';
import StatusLabel from '../components/StatusLabel';
import {
	useSettingsSelect,
	useSettingsDispatch,
	useCreateNotice,
} from '../helpers/effects';
import documentationLinkProps from '../helpers/documentation-link-props';

const StaticError = ( { reqError } ) => {
	if ( reqError?.data?.pinterest_code === undefined ) {
		return null;
	}

	const staticErrors = [ 71, 75 ]; // See https://developers.pinterest.com/docs/redoc/#tag/API-Response-Codes

	if ( ! staticErrors.includes( reqError.data.pinterest_code ) ) {
		return null;
	}

	const message = createInterpolateElement(
		sprintf(
			// translators: %s: error reason returned by Pinterest when verifying website claim fail.
			__(
				'<strong>We were unable to verify this domain.</strong> %s',
				'pinterest-for-woocommerce'
			),
			reqError.message
		),
		{
			strong: <strong />,
		}
	);

	return (
		<Notice status="error" isDismissible={ false }>
			{ message }
		</Notice>
	);
};

/**
<<<<<<< HEAD
 * Claim Website step component.
 *
 * To be used in onboarding setup stepper.
 *
 * @fires wcadmin_pfw_documentation_link_click with `{ link_id: 'claim-website', context: props.view }`
 * @param {Object} props React props.
 * @param {Function} props.goToNextStep
 * @param {string} props.view
 * @return {JSX.Element} Rendered component.
=======
 * Renders a UI with section block and <Card> to claim website (if not yet completed) and display its status.
 *
 * @param {Object} props React props.
 * @param {'wizard'|'settings'} props.view Indicate which view this component is rendered on.
 * @param {Function} [props.goToNextStep]
 *   When the website claim is complete, called when clicking the "Continue" button.
 *   The "Continue" button is only displayed when `props.view` is 'wizard'.
>>>>>>> b50e790e
 */
const ClaimWebsite = ( { goToNextStep, view } ) => {
	const [ status, setStatus ] = useState( STATUS.IDLE );
	const [ reqError, setReqError ] = useState();
	const isDomainVerified = useSettingsSelect( 'isDomainVerified' );
	const setAppSettings = useSettingsDispatch( view === 'wizard' );
	const createNotice = useCreateNotice();
	const pfwSettings = wcSettings.pinterest_for_woocommerce;

	useEffect( () => {
		if ( status !== STATUS.PENDING && isDomainVerified ) {
			setStatus( STATUS.SUCCESS );
		}
	}, [ status, isDomainVerified ] );

	const handleClaimWebsite = async () => {
		setStatus( STATUS.PENDING );
		setReqError();

		try {
			const results = await apiFetch( {
				path: pfwSettings.apiRoute + '/domain_verification',
				method: 'POST',
			} );

			await setAppSettings( { account_data: results.account_data } );

			setStatus( STATUS.SUCCESS );
		} catch ( error ) {
			setStatus( STATUS.ERROR );
			setReqError( error );

			createNotice(
				'error',
				error.message ||
					__(
						'Couldn’t verify your domain.',
						'pinterest-for-woocommerce'
					)
			);
		}
	};

	const VerifyButton = () => {
		const buttonLabels = {
			[ STATUS.IDLE ]: __(
				'Start verification',
				'pinterest-for-woocommerce'
			),
			[ STATUS.PENDING ]: __( 'Verifying…', 'pinterest-for-woocommerce' ),
			[ STATUS.ERROR ]: __( 'Try again', 'pinterest-for-woocommerce' ),
			[ STATUS.SUCCESS ]: __( 'Verified', 'pinterest-for-woocommerce' ),
		};

		const text = buttonLabels[ status ];

		if ( Object.values( LABEL_STATUS ).includes( status ) ) {
			return <StatusLabel status={ status } text={ text } />;
		}

		return (
			<Button isSecondary text={ text } onClick={ handleClaimWebsite } />
		);
	};

	return (
		<div className="woocommerce-setup-guide__claim-website">
			{ view === 'wizard' && (
				<StepHeader
					title={ __(
						'Claim your website',
						'pinterest-for-woocommerce'
					) }
					subtitle={ __( 'Step Two', 'pinterest-for-woocommerce' ) }
				/>
			) }

			<div className="woocommerce-setup-guide__step-columns">
				<div className="woocommerce-setup-guide__step-column">
					<StepOverview
						title={
							view === 'wizard'
								? __(
										'Claim your website',
										'pinterest-for-woocommerce'
								  )
								: __(
										'Verified domain',
										'pinterest-for-woocommerce'
								  )
						}
						description={ __(
							'Claim your website to get access to analytics for the Pins you publish from your site, the analytics on Pins that other people create from your site and let people know where they can find more of your content.'
						) }
<<<<<<< HEAD
						readMore={ documentationLinkProps( {
							href:
								wcSettings.pinterest_for_woocommerce
									.pinterestLinks.claimWebsite,
							linkId: 'claim-website',
							context: view,
						} ) }
=======
						link={ pfwSettings.pinterestLinks.claimWebsite }
>>>>>>> b50e790e
					/>
				</div>
				<div className="woocommerce-setup-guide__step-column">
					<Card>
						{ undefined !== isDomainVerified ? (
							<CardBody size="large">
								<Text variant="subtitle">
									{ __(
										'Verify your domain to claim your website',
										'pinterest-for-woocommerce'
									) }
								</Text>
								<Text variant="body">
									{ __(
										'This will allow access to analytics for the Pins you publish from your site, the analytics on Pins that other people create from your site, and let people know where they can find more of your content.',
										'pinterest-for-woocommerce'
									) }
								</Text>

								<Flex gap={ 6 }>
									<UrlInputControl
										disabled
										value={ pfwSettings.homeUrlToVerify }
									/>
									<VerifyButton />
								</Flex>

								<StaticError reqError={ reqError } />
							</CardBody>
						) : (
							<CardBody size="large">
								<Spinner />
							</CardBody>
						) }
					</Card>

					{ view === 'wizard' && (
						<div className="woocommerce-setup-guide__footer-button">
							<Button
								isPrimary
								disabled={ status !== STATUS.SUCCESS }
								onClick={ goToNextStep }
								text={ __(
									'Continue',
									'pinterest-for-woocommerce'
								) }
							/>
						</div>
					) }
				</div>
			</div>
		</div>
	);
};

export default ClaimWebsite;<|MERGE_RESOLUTION|>--- conflicted
+++ resolved
@@ -66,25 +66,18 @@
 };
 
 /**
-<<<<<<< HEAD
  * Claim Website step component.
+ * Renders a UI with section block and <Card> to claim website (if not yet completed) and display its status.
  *
  * To be used in onboarding setup stepper.
  *
  * @fires wcadmin_pfw_documentation_link_click with `{ link_id: 'claim-website', context: props.view }`
  * @param {Object} props React props.
- * @param {Function} props.goToNextStep
- * @param {string} props.view
- * @return {JSX.Element} Rendered component.
-=======
- * Renders a UI with section block and <Card> to claim website (if not yet completed) and display its status.
- *
- * @param {Object} props React props.
  * @param {'wizard'|'settings'} props.view Indicate which view this component is rendered on.
  * @param {Function} [props.goToNextStep]
  *   When the website claim is complete, called when clicking the "Continue" button.
  *   The "Continue" button is only displayed when `props.view` is 'wizard'.
->>>>>>> b50e790e
+ * @return {JSX.Element} Rendered component.
  */
 const ClaimWebsite = ( { goToNextStep, view } ) => {
 	const [ status, setStatus ] = useState( STATUS.IDLE );
@@ -179,17 +172,11 @@
 						description={ __(
 							'Claim your website to get access to analytics for the Pins you publish from your site, the analytics on Pins that other people create from your site and let people know where they can find more of your content.'
 						) }
-<<<<<<< HEAD
 						readMore={ documentationLinkProps( {
-							href:
-								wcSettings.pinterest_for_woocommerce
-									.pinterestLinks.claimWebsite,
+							href: pfwSettings.pinterestLinks.claimWebsite,
 							linkId: 'claim-website',
 							context: view,
 						} ) }
-=======
-						link={ pfwSettings.pinterestLinks.claimWebsite }
->>>>>>> b50e790e
 					/>
 				</div>
 				<div className="woocommerce-setup-guide__step-column">
