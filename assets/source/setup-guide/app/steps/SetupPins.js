--- conflicted
+++ resolved
@@ -40,11 +40,8 @@
  *
  * To be used in onboarding stepper.
  *
-<<<<<<< HEAD
  * @fires wcadmin_pfw_documentation_link_click with `{ link_id: 'ads-manager', context: 'settings' }`
-=======
  * @fires wcadmin_pfw_documentation_link_click with `{ link_id: 'enhanced-match', context: 'settings' }`
->>>>>>> 56001e60
  *
  * @return {JSX.Element} rendered component
  */
