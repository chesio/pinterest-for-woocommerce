--- conflicted
+++ resolved
@@ -106,6 +106,7 @@
     "postbuild": "composer install",
     "build:zip": "npm run build",
     "dev": "wp-scripts build && gulp build",
+    "doc:tracking": "jsdoc ./assets/source/ -c .jsdocrc.json -t ./woo-tracking-jsdoc",
     "format:js": "wp-scripts format ./assets/source",
     "lint:css": "wp-scripts lint-style ./assets/source",
     "lint:css:fix": "wp-scripts lint-style ./assets/source --fix",
@@ -116,16 +117,8 @@
     "test:js": "wp-scripts test-unit-js --coverage",
     "test:js:watch": "npm run test:js -- --watch",
     "test:php": "npm run test:php-prepare -- wordpress_test root root localhost && npm run test:php-run",
-<<<<<<< HEAD
-    "lint:css:fix": "wp-scripts lint-style ./assets/source --fix",
-    "build:zip": "npm run build",
-    "doc:tracking": "jsdoc ./assets/source/ -c .jsdocrc.json -t ./woo-tracking-jsdoc",
-    "test-unit": "wp-scripts test-unit-js --coverage",
-    "test-unit:watch": "npm run test-unit -- --watch"
-=======
     "test:php-prepare": "./bin/install-wp-tests.sh",
     "test:php-run": "composer test-unit"
->>>>>>> 6db0b7c3
   },
   "browserslist": [
     "last 5 versions",
