# Copyright (C) 2023 WooCommerce
# This file is distributed under the GPL-2.0+.
msgid ""
msgstr ""
<<<<<<< HEAD
"Project-Id-Version: Pinterest for WooCommerce 1.2.19\n"
=======
"Project-Id-Version: Pinterest for WooCommerce 1.3.3\n"
>>>>>>> c0eebf9f
"Report-Msgid-Bugs-To: https://wordpress.org/support/plugin/pinterest-for-woocommerce\n"
"Last-Translator: FULL NAME <EMAIL@ADDRESS>\n"
"Language-Team: LANGUAGE <LL@li.org>\n"
"MIME-Version: 1.0\n"
"Content-Type: text/plain; charset=UTF-8\n"
"Content-Transfer-Encoding: 8bit\n"
<<<<<<< HEAD
"POT-Creation-Date: 2023-06-14T19:14:21+00:00\n"
=======
"POT-Creation-Date: 2023-06-20T09:40:21+00:00\n"
>>>>>>> c0eebf9f
"PO-Revision-Date: YEAR-MO-DA HO:MI+ZONE\n"
"X-Generator: WP-CLI 2.6.0\n"
"X-Domain: pinterest-for-woocommerce\n"

#. Plugin Name of the plugin
#: src/MultichannelMarketing/PinterestChannel.php:62
msgid "Pinterest for WooCommerce"
msgstr ""

#. Plugin URI of the plugin
msgid "https://woocommerce.com/products/pinterest-for-woocommerce/"
msgstr ""

#. Description of the plugin
#: src/MultichannelMarketing/PinterestChannel.php:71
msgid "Grow your business on Pinterest! Use this official plugin to allow shoppers to Pin products while browsing your store, track conversions, and advertise on Pinterest."
msgstr ""

#. Author of the plugin
msgid "WooCommerce"
msgstr ""

#. Author URI of the plugin
msgid "https://woocommerce.com"
msgstr ""

#: class-pinterest-for-woocommerce.php:153
msgid "Cloning this class is forbidden."
msgstr ""

#: class-pinterest-for-woocommerce.php:162
msgid "Unserializing instances of this class is forbidden."
msgstr ""

#: class-pinterest-for-woocommerce.php:170
msgid "Only a single instance of this class is allowed. Use singleton."
msgstr ""

#. Translators: The minimum PHP version
<<<<<<< HEAD
#: class-pinterest-for-woocommerce.php:351
=======
#: class-pinterest-for-woocommerce.php:355
>>>>>>> c0eebf9f
msgid "Pinterest for WooCommerce requires a minimum PHP version of %s."
msgstr ""

#. Translators: The minimum WP version
<<<<<<< HEAD
#: class-pinterest-for-woocommerce.php:356
=======
#: class-pinterest-for-woocommerce.php:360
>>>>>>> c0eebf9f
msgid "Pinterest for WooCommerce requires a minimum WordPress version of %s."
msgstr ""

#. Translators: The minimum WC version
<<<<<<< HEAD
#: class-pinterest-for-woocommerce.php:361
msgid "Pinterest for WooCommerce requires a minimum WooCommerce version of %s."
msgstr ""

#: class-pinterest-for-woocommerce.php:365
=======
#: class-pinterest-for-woocommerce.php:365
msgid "Pinterest for WooCommerce requires a minimum WooCommerce version of %s."
msgstr ""

#: class-pinterest-for-woocommerce.php:369
>>>>>>> c0eebf9f
msgid "Pinterest for WooCommerce requires WooCommerce Admin to be enabled."
msgstr ""

#. Translators: The minimum Action Scheduler version
<<<<<<< HEAD
#: class-pinterest-for-woocommerce.php:370
=======
#: class-pinterest-for-woocommerce.php:374
>>>>>>> c0eebf9f
msgid "Pinterest for WooCommerce requires a minimum Action Scheduler package of %s. It can be caused by old version of the WooCommerce extensions."
msgstr ""

#. Translators: The error description
<<<<<<< HEAD
#: class-pinterest-for-woocommerce.php:623
msgid "Could not decrypt the Pinterest API access token. Try reconnecting to Pinterest. [%s]"
msgstr ""

#: class-pinterest-for-woocommerce.php:753
msgid "There was an error disconnecting the Advertiser. Please try again."
msgstr ""

#: class-pinterest-for-woocommerce.php:1040
msgid "There was an error getting the account data."
msgstr ""

#: class-pinterest-for-woocommerce.php:1280
=======
#: class-pinterest-for-woocommerce.php:640
msgid "Could not decrypt the Pinterest API access token. Try reconnecting to Pinterest. [%s]"
msgstr ""

#: class-pinterest-for-woocommerce.php:691
msgid "Response error on disconnect merchant."
msgstr ""

#: class-pinterest-for-woocommerce.php:706
msgid "There was an error disconnecting the Advertiser."
msgstr ""

#: class-pinterest-for-woocommerce.php:708
#: class-pinterest-for-woocommerce.php:791
msgid "There was an error disconnecting the Advertiser. Please try again."
msgstr ""

#: class-pinterest-for-woocommerce.php:720
msgid "Trying to disconnect while the merchant (id) was not found."
msgstr ""

#: class-pinterest-for-woocommerce.php:925
msgid "There was an error getting the account data."
msgstr ""

#: class-pinterest-for-woocommerce.php:1173
>>>>>>> c0eebf9f
msgid "Pinterest for WooCommerce verification page"
msgstr ""

#: includes/admin/class-pinterest-for-woocommerce-admin.php:64
#: includes/admin/class-pinterest-for-woocommerce-admin.php:68
#: includes/admin/class-pinterest-for-woocommerce-admin.php:95
#: includes/admin/class-pinterest-for-woocommerce-admin.php:99
#: includes/admin/class-pinterest-for-woocommerce-admin.php:217
#: includes/admin/class-pinterest-for-woocommerce-admin.php:224
#: views/attributes/variations-form.php:32
#: assets/source/setup-guide/index.js:52
msgid "Pinterest"
msgstr ""

#: includes/admin/class-pinterest-for-woocommerce-admin.php:79
#: assets/source/components/navigation-classic/main-tab-nav.js:16
msgid "Catalog"
msgstr ""

#: includes/admin/class-pinterest-for-woocommerce-admin.php:110
#: includes/admin/class-pinterest-for-woocommerce-admin.php:158
msgid "Setup Pinterest"
msgstr ""

#: includes/admin/class-pinterest-for-woocommerce-admin.php:127
#: assets/source/components/navigation-classic/main-tab-nav.js:26
#: assets/source/setup-guide/index.js:82
msgid "Connection"
msgstr ""

#: includes/admin/class-pinterest-for-woocommerce-admin.php:140
#: assets/source/components/navigation-classic/main-tab-nav.js:21
#: assets/source/setup-guide/index.js:95
msgid "Settings"
msgstr ""

#: includes/admin/class-pinterest-for-woocommerce-admin.php:170
msgid "Landing page"
msgstr ""

#: includes/admin/class-pinterest-for-woocommerce-admin.php:488
msgid "Cheatin' huh?"
msgstr ""

#. translators: 1: composer command. 2: plugin directory
#: pinterest-for-woocommerce.php:79
#: pinterest-for-woocommerce.php:97
msgid "Your installation of the Pinterest for WooCommerce plugin is incomplete. Please run %1$s within the %2$s directory."
msgstr ""

#: src/AdCredits.php:98
#: src/AdCredits.php:237
#: src/Billing.php:134
msgid "Advertiser connected but the connection id is missing."
msgstr ""

#: src/AdCredits.php:112
msgid "There is no available data for the requested offer code."
msgstr ""

#. translators: API error message
#: src/AdCredits.php:200
msgid "Could not fetch ads campaign status due to: %s"
msgstr ""

#: src/Admin/Product/Attributes/AttributesForm.php:128
msgid "Default"
msgstr ""

#: src/Admin/Product/Attributes/AttributesTab.php:188
msgid "Simple product"
msgstr ""

#: src/Admin/Product/Attributes/AttributesTab.php:189
msgid "Variable product"
msgstr ""

#: src/Admin/Product/Attributes/Input/ConditionInput.php:27
msgid "Condition"
msgstr ""

#: src/Admin/Product/Attributes/Input/ConditionInput.php:28
msgid "Condition or state of the item."
msgstr ""

#: src/Admin/Product/Attributes/Input/GoogleCategoryInput.php:27
msgid "Google Category"
msgstr ""

#: src/Admin/Product/Attributes/Input/GoogleCategoryInput.php:28
msgid "Categorization of the product based on the standardized Google Product Taxonomy."
msgstr ""

#: src/Admin/Tasks/Onboarding.php:35
msgid "Get your products in front of engaged shoppers with Pinterest for WooCommerce"
<<<<<<< HEAD
msgstr ""

#: src/Admin/Tasks/Onboarding.php:53
msgid "20 minutes"
msgstr ""

#: src/API/AdvertiserConnect.php:61
msgid "Missing advertiser or tag parameters."
msgstr ""

#. Translators: The error description as returned from the API
#: src/API/AdvertiserConnect.php:88
msgid "Could not connect advertiser with Pinterest. [%s]"
msgstr ""

#: src/API/AdvertiserConnect.php:171
#: src/API/AdvertiserConnect.php:185
=======
msgstr ""

#: src/Admin/Tasks/Onboarding.php:53
msgid "20 minutes"
msgstr ""

#: src/API/AdvertiserConnect.php:58
msgid "Missing advertiser or tag parameters."
msgstr ""

#. Translators: The error description as returned from the API
#: src/API/AdvertiserConnect.php:81
msgid "Could not connect advertiser with Pinterest. [%s]"
msgstr ""

#: src/API/AdvertiserConnect.php:101
msgid "The advertiser could not be connected to Pinterest."
msgstr ""

#: src/API/AdvertiserConnect.php:105
msgid "Incorrect advertiser ID."
msgstr ""

#: src/API/AdvertiserConnect.php:154
#: src/API/AdvertiserConnect.php:168
>>>>>>> c0eebf9f
msgid "The advertiser could not be disconnected from Pinterest."
msgstr ""

#. Translators: The error description as returned from the API
#: src/API/Advertisers.php:75
msgid "Could not fetch advertisers for Pinterest account ID. [%s]"
msgstr ""

<<<<<<< HEAD
#: src/API/Auth.php:72
msgid "Something went wrong with your attempt to authorize this App. Please try again."
=======
#: src/API/Advertisers.php:59
#: src/API/Tags.php:58
#: src/PinterestSyncSettings.php:113
msgid "Response error"
>>>>>>> c0eebf9f
msgstr ""

#: src/API/Auth.php:99
msgid "Token data missing, please try again later."
msgstr ""

#: src/API/Auth.php:104
msgid "Connection information missing, please try again later."
msgstr ""

#: src/API/Auth.php:122
msgid "There was an error getting the account data. Please try again later."
msgstr ""

#: src/API/Auth.php:113
msgid "There was an error getting the account data. Please try again later."
msgstr ""

#. Translators: 1: Request method 2: Request endpoint 3: Response status code 4: Response message 5: Pinterest code
#: src/API/Base.php:115
msgid ""
"%1$s Request: %2$s\n"
"Status Code: %3$s\n"
"API response: %4$s\n"
"Pinterest Code: %5$s"
msgstr ""

#. Translators: 1: Request method 2: Request endpoint 3: Response status code 4: Response message
#: src/API/Base.php:137
msgid ""
"%1$s Request: %2$s\n"
"Status Code: %3$s\n"
"API response: %4$s"
msgstr ""

<<<<<<< HEAD
#: src/API/Base.php:301
msgid "Reconnect to your Pinterest account"
msgstr ""

#: src/API/Base.php:356
msgid "Empty body"
msgstr ""

#: src/API/Base.php:427
#: src/API/Base.php:836
=======
#: src/API/Base.php:289
msgid "Reconnect to your Pinterest account"
msgstr ""

#: src/API/Base.php:344
msgid "Empty body"
msgstr ""

#: src/API/Base.php:415
#: src/API/Base.php:516
>>>>>>> c0eebf9f
#: src/Merchants.php:139
msgid "Auto-created by Pinterest for WooCommerce"
msgstr ""

#. Translators: The error description as returned from the API
#: src/API/Businesses.php:55
msgid "Could not fetch linked business accounts for Pinterest account ID. [%s]"
msgstr ""

<<<<<<< HEAD
#: src/API/FeedIssues.php:87
=======
#: src/API/FeedIssues.php:88
>>>>>>> c0eebf9f
msgid "Error downloading feed issues file from Pinterest."
msgstr ""

#. Translators: The error description as returned from the API
<<<<<<< HEAD
#: src/API/FeedIssues.php:113
msgid "Could not get current feed's issues. [%s]"
msgstr ""

#: src/API/FeedIssues.php:131
msgid "Invalid product"
msgstr ""

#: src/API/FeedIssues.php:138
msgid "(Variation)"
msgstr ""

#: src/API/FeedIssues.php:284
msgid "No feed ID provided."
msgstr ""

#: src/API/FeedIssues.php:291
msgid "Could not get feed report from Pinterest."
msgstr ""

#: src/API/FeedState.php:128
#: src/API/FeedState.php:233
msgid "XML feed"
msgstr ""

#: src/API/FeedState.php:130
=======
#: src/API/FeedIssues.php:114
msgid "Could not get current feed's issues. [%s]"
msgstr ""

#: src/API/FeedIssues.php:132
msgid "Invalid product"
msgstr ""

#: src/API/FeedIssues.php:139
msgid "(Variation)"
msgstr ""

#: src/API/FeedState.php:95
#: src/API/FeedState.php:200
msgid "XML feed"
msgstr ""

#: src/API/FeedState.php:97
>>>>>>> c0eebf9f
msgid "Product sync is disabled."
msgstr ""

#. Translators: The error description as returned from the API
<<<<<<< HEAD
#: src/API/FeedState.php:148
msgid "Error getting feed's state. [%s]"
msgstr ""

#: src/API/FeedState.php:172
=======
#: src/API/FeedState.php:115
msgid "Error getting feed's state. [%s]"
msgstr ""

#: src/API/FeedState.php:139
>>>>>>> c0eebf9f
msgid "Feed generation in progress."
msgstr ""

#. translators: 1: Time string, 2: number of products, 3: opening anchor tag, 4: closing anchor tag
<<<<<<< HEAD
#: src/API/FeedState.php:176
=======
#: src/API/FeedState.php:143
>>>>>>> c0eebf9f
msgid "Last activity: %1$s ago - Wrote %2$s product to %3$sfeed file%4$s."
msgid_plural "Last activity: %1$s ago - Wrote %2$s products to %3$sfeed file%4$s."
msgstr[0] ""
msgstr[1] ""

<<<<<<< HEAD
#: src/API/FeedState.php:192
=======
#: src/API/FeedState.php:159
>>>>>>> c0eebf9f
msgid "Up to date"
msgstr ""

#. translators: 1: Time string, 2: total number of products, 3: opening anchor tag, 4: closing anchor tag
<<<<<<< HEAD
#: src/API/FeedState.php:196
=======
#: src/API/FeedState.php:163
>>>>>>> c0eebf9f
msgid "Successfully generated %1$s ago - Wrote %2$s product to %3$sfeed file%4$s"
msgid_plural "Successfully generated %1$s ago - Wrote %2$s products to %3$sfeed file%4$s"
msgstr[0] ""
msgstr[1] ""

<<<<<<< HEAD
#: src/API/FeedState.php:212
msgid "Feed generation will start shortly."
msgstr ""

#: src/API/FeedState.php:217
msgid "Feed configuration will start shortly."
msgstr ""

#: src/API/FeedState.php:222
#: src/API/FeedState.php:274
=======
#: src/API/FeedState.php:179
msgid "Feed generation will start shortly."
msgstr ""

#: src/API/FeedState.php:184
msgid "Feed configuration will start shortly."
msgstr ""

#: src/API/FeedState.php:189
#: src/API/FeedState.php:234
>>>>>>> c0eebf9f
#: src/Feeds.php:42
#: src/Feeds.php:84
msgid "Could not get feed info."
msgstr ""

#. Translators: %1$s Time string, %2$s error message
<<<<<<< HEAD
#: src/API/FeedState.php:225
msgid "Last activity: %1$s ago - %2$s"
msgstr ""

#: src/API/FeedState.php:262
#: src/API/FeedState.php:311
msgid "Product feed not yet configured on Pinterest."
msgstr ""

#: src/API/FeedState.php:268
msgid "Could not get merchant info."
msgstr ""

#: src/API/FeedState.php:278
msgid "Product feed not active."
msgstr ""

#: src/API/FeedState.php:286
=======
#: src/API/FeedState.php:192
msgid "Last activity: %1$s ago - %2$s"
msgstr ""

#: src/API/FeedState.php:226
#: src/API/FeedState.php:270
msgid "Product feed not yet configured on Pinterest."
msgstr ""

#: src/API/FeedState.php:230
msgid "Could not get merchant info."
msgstr ""

#: src/API/FeedState.php:238
msgid "Product feed not active."
msgstr ""

#: src/API/FeedState.php:242
>>>>>>> c0eebf9f
msgid "Product feed configured for ingestion on Pinterest"
msgstr ""

#. Translators: %1$s The URL of the product feed, %2$s Time string
<<<<<<< HEAD
#: src/API/FeedState.php:292
msgid "Pinterest will fetch your <a href=\"%1$s\" target=\"_blank\">product feed</a> every %2$s"
msgstr ""

#: src/API/FeedState.php:303
msgid "Product feed pending approval on Pinterest."
msgstr ""

#: src/API/FeedState.php:307
msgid "Product feed declined by Pinterest"
msgstr ""

#: src/API/FeedState.php:319
msgid "Remote feed setup"
msgstr ""

#: src/API/FeedState.php:360
msgid "Pinterest tag"
msgstr ""

#: src/API/FeedState.php:362
#: src/API/FeedState.php:393
msgid "Potential conflicting plugins"
msgstr ""

#: src/API/FeedState.php:391
msgid "Pinterest Rich Pins"
msgstr ""

#: src/API/FeedState.php:415
msgid "Feed is not registered with Pinterest."
msgstr ""

#: src/API/FeedState.php:427
msgid "Response error when trying to get feed report from Pinterest."
msgstr ""

#: src/API/FeedState.php:431
msgid "Response error. Feed report contains no feed workflow."
msgstr ""

#: src/API/FeedState.php:447
=======
#: src/API/FeedState.php:251
msgid "Pinterest will fetch your <a href=\"%1$s\" target=\"_blank\">product feed</a> every %2$s"
msgstr ""

#: src/API/FeedState.php:262
msgid "Product feed pending approval on Pinterest."
msgstr ""

#: src/API/FeedState.php:266
msgid "Product feed declined by Pinterest"
msgstr ""

#: src/API/FeedState.php:275
msgid "Remote feed setup"
msgstr ""

#: src/API/FeedState.php:316
msgid "Pinterest tag"
msgstr ""

#: src/API/FeedState.php:318
#: src/API/FeedState.php:349
msgid "Potential conflicting plugins"
msgstr ""

#: src/API/FeedState.php:347
msgid "Pinterest Rich Pins"
msgstr ""

#: src/API/FeedState.php:371
msgid "Feed is not registered with Pinterest."
msgstr ""

#: src/API/FeedState.php:380
msgid "Response error. Feed report contains no feed workflow."
msgstr ""

#: src/API/FeedState.php:387
>>>>>>> c0eebf9f
msgid "Automatically pulled by Pinterest"
msgstr ""

#. Translators: %1$s Time string, %2$s number of products
<<<<<<< HEAD
#: src/API/FeedState.php:450
#: src/API/FeedState.php:461
msgid "Last pulled: %1$s ago, containing %2$d products"
msgstr ""

#: src/API/FeedState.php:458
msgid "Processing"
msgstr ""

#: src/API/FeedState.php:469
msgid "Feed is under review."
msgstr ""

#: src/API/FeedState.php:474
msgid "The feed is queued for processing."
msgstr ""

#: src/API/FeedState.php:480
=======
#: src/API/FeedState.php:390
#: src/API/FeedState.php:400
msgid "Last pulled: %1$s ago, containing %2$d products"
msgstr ""

#: src/API/FeedState.php:397
msgid "Processing"
msgstr ""

#: src/API/FeedState.php:407
msgid "Feed is under review."
msgstr ""

#: src/API/FeedState.php:411
msgid "The feed is queued for processing."
msgstr ""

#: src/API/FeedState.php:415
>>>>>>> c0eebf9f
msgid "Feed ingestion failed."
msgstr ""

#. Translators: %1$s Time difference string
<<<<<<< HEAD
#: src/API/FeedState.php:483
msgid "Last attempt: %1$s ago"
msgstr ""

#: src/API/FeedState.php:493
=======
#: src/API/FeedState.php:418
msgid "Last attempt: %1$s ago"
msgstr ""

#: src/API/FeedState.php:429
>>>>>>> c0eebf9f
msgid "Unknown status in workflow."
msgstr ""

#. Translators: The status text returned by the API.
<<<<<<< HEAD
#: src/API/FeedState.php:496
msgid "API returned an unknown status: %1$s"
msgstr ""

#: src/API/FeedState.php:519
msgid "Remote sync status"
msgstr ""

#. Translators: The error message as returned by the Pinterest API
#: src/API/FeedState.php:588
msgid "Pinterest returned: %1$s"
msgstr ""

#: src/API/Health.php:69
=======
#: src/API/FeedState.php:432
msgid "API returned an unknown status: %1$s"
msgstr ""

#: src/API/FeedState.php:456
msgid "Remote sync status"
msgstr ""

#: src/API/HealthCheck.php:65
>>>>>>> c0eebf9f
msgid "Could not get approval status from Pinterest."
msgstr ""

#. Translators: The error description as returned from the API
<<<<<<< HEAD
#: src/API/Health.php:83
msgid "Could not fetch account status. [%s]"
msgstr ""

#: src/API/Settings.php:68
msgid "Missing option parameters."
msgstr ""

#: src/API/Settings.php:74
=======
#: src/API/HealthCheck.php:79
msgid "Could not fetch account status. [%s]"
msgstr ""

#: src/API/Options.php:62
msgid "Missing option parameters."
msgstr ""

#: src/API/Options.php:68
>>>>>>> c0eebf9f
msgid "There was an error saving the settings."
msgstr ""

#: src/API/Tags.php:50
msgid "Advertiser missing"
msgstr ""

#: src/API/Tags.php:56
#: src/PinterestSyncSettings.php:111
msgid "Response error"
msgstr ""

#: src/API/Tags.php:65
msgid "Could not create a tag. Please check the logs for additional information."
msgstr ""

#. Translators: The error description as returned from the API
#: src/API/Tags.php:80
msgid "No tracking tag available. [%s]"
msgstr ""

#: src/API/UserInteraction.php:92
msgid "Unrecognized interaction parameter"
msgstr ""

#: src/Crypto.php:95
#: src/Crypto.php:139
msgid "Could not decrypt key value. Try reconnecting to Pinterest."
msgstr ""

#. translators: error message with file path
#: src/FeedFileOperations.php:104
msgid "Could not open temporary file %s for writing"
msgstr ""

#. translators: error message with file path
<<<<<<< HEAD
#: src/FeedFileOperations.php:114
=======
#: src/FeedFileOperations.php:115
>>>>>>> c0eebf9f
msgid "Temporary file: %s is not writeable."
msgstr ""

#. translators: 1: temporary file name 2: final file name
<<<<<<< HEAD
#: src/FeedFileOperations.php:135
msgid "Could not rename %1$s to %2$s"
msgstr ""

#. translators: time in the format hours:minutes:seconds
#: src/FeedGenerator.php:119
msgid "Feed scheduled to run at %s."
msgstr ""

#: src/FeedGenerator.php:141
msgid "Feed generation queued."
msgstr ""

#: src/FeedGenerator.php:152
msgid "Feed generation start. Preparing temporary files."
msgstr ""

#: src/FeedGenerator.php:198
msgid "Feed generation end. Moving files to the final destination."
msgstr ""

#: src/FeedGenerator.php:213
=======
#: src/FeedFileOperations.php:137
msgid "Could not rename %1$s to %2$s"
msgstr ""

#. Translators: 1. Action Scheduler hook name.
#: src/FeedGenerator.php:152
msgid "Feed Generator `%s` Action reschedule threshold has been reached. Quit."
msgstr ""

#. Translators: Action Scheduler hook name.
#: src/FeedGenerator.php:165
msgid "Feed Generator `%s` Action timed out due to an unexpected shutdown. Rescheduling it."
msgstr ""

#. Translators: 1: Action Scheduler hook name, 2: New products number to process next action run.
#: src/FeedGenerator.php:182
msgid "Feed Generator `%1$s` Action product batch size decreased to %2$d."
msgstr ""

#. translators: time in the format hours:minutes:seconds
#: src/FeedGenerator.php:227
msgid "Feed scheduled to run at %s."
msgstr ""

#: src/FeedGenerator.php:249
msgid "Feed generation queued."
msgstr ""

#: src/FeedGenerator.php:260
msgid "Feed generation start. Preparing temporary files."
msgstr ""

#: src/FeedGenerator.php:307
msgid "Feed generation end. Moving files to the final destination."
msgstr ""

#: src/FeedGenerator.php:322
>>>>>>> c0eebf9f
msgid "Feed generated successfully."
msgstr ""

#. translators: number of products
<<<<<<< HEAD
#: src/FeedGenerator.php:301
msgid "Feed batch generated. Wrote %s products to the feed file."
msgstr ""

#: src/FeedGenerator.php:572
msgid "Aborting the feed generation after too many retries."
msgstr ""

#. Translators: The batch number.
#: src/FeedGenerator.php:582
msgid "There was an error running the batch #%s, it will be rescheduled to run again."
msgstr ""

#: src/FeedGenerator.php:659
msgid "There was not possible to re-schedule the action, no args available."
msgstr ""

#: src/FeedRegistration.php:96
msgid "Could not register feed."
msgstr ""

#: src/Feeds.php:46
#: src/Feeds.php:88
msgid "Wrong feed info."
msgstr ""

#: src/Feeds.php:58
msgid "No feed found with the requested ID."
=======
#: src/FeedGenerator.php:411
msgid "Feed batch generated. Wrote %s products to the feed file."
msgstr ""

#. Translators: 1: Action Scheduler hook name, 2: Error message about why action has failed to execute.
#: src/FeedGenerator.php:524
msgid "Feed Generator `%1$s` Action failed to execute due to an error thrown `%2$s.`. A complete feed generation retry has been scheduled."
msgstr ""

#: src/FeedRegistration.php:96
msgid "Could not register feed."
msgstr ""

#: src/Feeds.php:46
#: src/Feeds.php:88
msgid "Wrong feed info."
msgstr ""

#: src/Feeds.php:58
msgid "No feed found with the requested ID."
msgstr ""

#: src/Feeds.php:219
msgid "Could not get feed report from Pinterest."
msgstr ""

#. Translators: The error message as returned by the Pinterest API
#: src/FeedStatusService.php:223
msgid "Pinterest returned: %1$s"
>>>>>>> c0eebf9f
msgstr ""

#. translators: %s is the locale code.
#: src/LocaleMapper.php:105
msgid "No matching Pinterest API locale found for %s"
msgstr ""

#: src/Merchants.php:71
msgid "Wrong response when trying to create or update merchant."
msgstr ""

#: src/Merchants.php:79
msgid "There was an error trying to get the merchant object."
msgstr ""

#: src/Merchants.php:84
#: src/Merchants.php:172
msgid "Response error when trying to create a merchant or update the existing one."
msgstr ""

#: src/Merchants.php:107
msgid "Response error when trying to get advertisers."
msgstr ""

#: src/Merchants.php:113
msgid "No merchant returned in the advertiser's response."
msgstr ""

#: src/Merchants.php:155
msgid "There was a previous error trying to create or update merchant."
msgstr ""

<<<<<<< HEAD
=======
#: src/MultichannelMarketing/MarketingChannelRegistrar.php:34
msgid "Marketing channel registration failed: "
msgstr ""

>>>>>>> c0eebf9f
#: src/Notes/Collection/AbstractCompleteOnboarding.php:72
msgid "Complete setup"
msgstr ""

#: src/Notes/Collection/CatalogSyncErrors.php:88
msgid "Review issues affecting your connection with Pinterest"
msgstr ""

#: src/Notes/Collection/CatalogSyncErrors.php:98
msgid "Your product sync to Pinterest was unsuccessful. To complete your connection, Review and resolve issues in the extension."
msgstr ""

#: src/Notes/Collection/CatalogSyncErrors.php:110
msgid "Review issues"
msgstr ""

#: src/Notes/Collection/CompleteOnboardingAfterThreeDays.php:31
msgid "Reach more shoppers by connecting with Pinterest"
msgstr ""

#: src/Notes/Collection/CompleteOnboardingAfterThreeDays.php:41
msgid "Complete setting up Pinterest for WooCommerce to get your catalog in front of a large, engaged audience who are ready to buy! Create or connect your Pinterest business account to sync your product catalog and turn your products into shoppable Pins."
msgstr ""

#: src/Notes/Collection/CompleteOnboardingReminderAfterSevenDays.php:31
msgid "Reminder: Connect Pinterest for WooCommerce"
msgstr ""

#: src/Notes/Collection/CompleteOnboardingReminderAfterSevenDays.php:41
msgid "Finish setting up Pinterest for WooCommerce to reach over 400 million shoppers and inspire their next purchase."
msgstr ""

#: src/Notes/Collection/EnableCatalogSync.php:62
msgid "Notice: Your products aren’t synced on Pinterest"
msgstr ""

#: src/Notes/Collection/EnableCatalogSync.php:72
msgid "Your Catalog sync with Pinterest has been disabled. Select “Enable Product Sync” to sync your products and reach shoppers on Pinterest."
msgstr ""

#: src/Notes/Collection/EnableCatalogSync.php:84
msgid "Enable Sync"
msgstr ""

<<<<<<< HEAD
#: src/PinterestSyncSettings.php:83
msgid "Missing method to sync the setting."
msgstr ""

#: src/PinterestSyncSettings.php:103
=======
#: src/PinterestSyncSettings.php:85
msgid "Missing method to sync the setting."
msgstr ""

#: src/PinterestSyncSettings.php:107
>>>>>>> c0eebf9f
msgid "Tracking advertiser or tag missing"
msgstr ""

#. translators: plugin version.
#: src/PluginUpdate.php:157
msgid "Plugin updated to version: %s."
msgstr ""

#. translators: 1: plugin version, 2: failed procedure, 3: error message.
#: src/PluginUpdate.php:180
msgid "Plugin update to version %1$s. Procedure: %2$s. Error: %3$s"
msgstr ""

#: src/Product/Attributes/Condition.php:48
msgid "New"
msgstr ""

#: src/Product/Attributes/Condition.php:49
msgid "Refurbished"
msgstr ""

#: src/Product/Attributes/Condition.php:50
msgid "Used"
msgstr ""

#. translators: %s product id
#: src/ProductsXmlFeed.php:267
msgid "The product [%s] has a description longer than the allowed limit."
msgstr ""

#. translators: 1: The URL of the connection page
#: src/ProductSync.php:160
msgid "The domain is not verified, visit the <a href=\"%1$s\">connection</a> page to verify it."
msgstr ""

#. translators: 1: The URL of the connection page
#: src/ProductSync.php:176
msgid "The tracking tag is not configured, visit the <a href=\"%1$s\">connection</a> page to configure it."
msgstr ""

#. translators: 1: The URL of the settings page
#: src/ProductSync.php:191
msgid "Visit the <a href=\"%1$s\">settings</a> page to enable it."
msgstr ""

#. Translators: 1: Conflicting plugins, 2: Plugins Admin page opening tag, 3: Pinterest settings opening tag, 4: Closing anchor tag
#: src/RichPins.php:293
msgid "The following installed plugin(s) can potentially cause problems with Rich Pins: %1$s. %2$sRemove conflicting plugins%4$s or %3$smanage Rich Pins settings%4$s."
msgstr ""

#. translators: 1: error message.
#: src/Shipping.php:88
msgid ""
"There was an error in shipping information generation for the feed file:\n"
"%s"
msgstr ""

#. Translators: The error description
#: src/Tracking.php:617
msgid "Advertiser connected successfully"
msgstr ""

#. Translators: The error description
#: src/Tracking.php:622
msgid "Could not connect the advertiser. Try to connect from the connection tab. [%s]"
msgstr ""

#. Translators: 1: Conflicting plugins, 2: Plugins Admin page opening tag, 3: Pinterest settings opening tag, 4: Closing anchor tag
#: src/Tracking.php:684
msgid "The following installed plugin(s) can potentially cause problems with tracking: %1$s. %2$sRemove conflicting plugins%4$s or %3$smanage tracking settings%4$s."
msgstr ""

#: views/attributes/tab-panel.php:30
msgid "Product attributes"
msgstr ""

#: views/attributes/tab-panel.php:31
msgid "As this is a variable product, you can add additional product attributes by going to Variations > Select one variation > Pinterest."
msgstr ""

#: views/inputs/google-category.php:36
msgid "Search for a category…"
msgstr ""

#: assets/source/catalog-sync/components/OnboardingModals/OnboardingAdsModal.js:25
msgid "You are eligible for $125 of Pinterest ad credits. To claim the credits, <strong>you would need to add your billing details and spend $15 on Pinterest ads.</strong>"
msgstr ""

#: assets/source/catalog-sync/components/OnboardingModals/OnboardingAdsModal.js:39
msgid "You are eligible for $125 of Pinterest ad credits. To claim the credits, head over to the Pinterest ads manager and "
msgstr ""

#: assets/source/catalog-sync/components/OnboardingModals/OnboardingAdsModal.js:44
msgid "spend $15 on Pinterest ads."
msgstr ""

#: assets/source/catalog-sync/components/OnboardingModals/OnboardingAdsModal.js:86
msgid "You are one step away from claiming $125 of Pinterest ad credits."
msgstr ""

#: assets/source/catalog-sync/components/OnboardingModals/OnboardingAdsModal.js:92
#: assets/source/catalog-sync/components/OnboardingModals/OnboardingModal.js:43
msgid "You have successfully set up your Pinterest integration! Your product catalog is being synced and reviewed. This could take up to 2 days."
msgstr ""

#: assets/source/catalog-sync/components/OnboardingModals/OnboardingAdsModal.js:99
msgid "*Ad credits may take up to 24 hours to be credited to account."
msgstr ""

#: assets/source/catalog-sync/components/OnboardingModals/OnboardingAdsModal.js:107
msgid "Got it"
msgstr ""

#: assets/source/catalog-sync/components/OnboardingModals/OnboardingAdsModal.js:112
msgid "Do this later"
msgstr ""

#: assets/source/catalog-sync/components/OnboardingModals/OnboardingAdsModal.js:126
msgid "Add billing details"
msgstr ""

#: assets/source/catalog-sync/components/OnboardingModals/OnboardingErrorModal.js:38
msgid "Advertiser already has a redeemed offer."
msgstr ""

#: assets/source/catalog-sync/components/OnboardingModals/OnboardingErrorModal.js:46
msgid "The merchant already redeemed the offer on another advertiser."
msgstr ""

#: assets/source/catalog-sync/components/OnboardingModals/OnboardingErrorModal.js:54
msgid "Unable to claim Pinterest ads credits as the offer has expired."
msgstr ""

#: assets/source/catalog-sync/components/OnboardingModals/OnboardingErrorModal.js:62
msgid "Unable to claim Pinterest ads credits as the offer code is not available for your country."
msgstr ""

#: assets/source/catalog-sync/components/OnboardingModals/OnboardingErrorModal.js:70
msgid "Offer code can only be redeemed by an advertiser with a credit card billing profile."
msgstr ""

#: assets/source/catalog-sync/components/OnboardingModals/OnboardingModal.js:37
msgid "You have successfully set up your Pinterest integration."
msgstr ""

#: assets/source/catalog-sync/components/OnboardingModals/OnboardingModal.js:51
msgid "View catalog"
msgstr ""

#: assets/source/catalog-sync/sections/AdCreditsNotice.js:89
msgid "Spend $15 to get $125 in Pinterest ad credits. To claim the credits, <adsBillingDetails>add your billing details.</adsBillingDetails>"
msgstr ""

#: assets/source/catalog-sync/sections/SyncIssuesTable.js:23
msgid "Type"
msgstr ""

#: assets/source/catalog-sync/sections/SyncIssuesTable.js:28
msgid "Affected Product"
msgstr ""

#: assets/source/catalog-sync/sections/SyncIssuesTable.js:33
msgid "Issue"
msgstr ""

#: assets/source/catalog-sync/sections/SyncIssuesTable.js:71
msgid "Edit"
msgstr ""

#: assets/source/catalog-sync/sections/SyncIssuesTable.js:82
msgid "Issues"
msgstr ""

#. translators: %s credits value with currency formatted using wc_price
<<<<<<< HEAD
#: assets/source/catalog-sync/sections/SyncState.js:50
msgid "You have %s of free ad credits left to use"
msgstr ""

#: assets/source/catalog-sync/sections/SyncState.js:61
msgid "Overview"
msgstr ""

#: assets/source/catalog-sync/sections/SyncState.js:75
=======
#: assets/source/catalog-sync/sections/SyncState.js:49
msgid "You have %s of free ad credits left to use"
msgstr ""

#: assets/source/catalog-sync/sections/SyncState.js:60
msgid "Overview"
msgstr ""

#: assets/source/catalog-sync/sections/SyncState.js:74
>>>>>>> c0eebf9f
msgid "Create ads to increase your reach with the <adsManagerLink>Pinterest ads manager</adsManagerLink>"
msgstr ""

#: assets/source/catalog-sync/sections/SyncStateSummary.js:13
msgid "N/A"
msgstr ""

#: assets/source/catalog-sync/sections/SyncStateSummary.js:19
msgid "Active"
msgstr ""

#: assets/source/catalog-sync/sections/SyncStateSummary.js:24
msgid "Not synced"
msgstr ""

#: assets/source/catalog-sync/sections/SyncStateSummary.js:29
msgid "Warnings"
msgstr ""

#: assets/source/catalog-sync/sections/SyncStateSummary.js:34
msgid "Errors"
msgstr ""

#: assets/source/catalog-sync/sections/SyncStateTable.js:17
msgid "Property"
msgstr ""

#: assets/source/catalog-sync/sections/SyncStateTable.js:22
msgid "State"
msgstr ""

#: assets/source/components/prelaunch-notice/index.js:26
msgid "Pinterest for WooCommerce is a limited beta."
msgstr ""

#: assets/source/components/prelaunch-notice/index.js:32
msgid "The integration is only available to approved stores participating in the beta program."
msgstr ""

#: assets/source/components/prelaunch-notice/index.js:48
msgid "Click here for more information."
msgstr ""

#: assets/source/setup-guide/app/components/Account/BusinessAccountSelection.js:70
msgid "Select a business account"
msgstr ""

#: assets/source/setup-guide/app/components/Account/BusinessAccountSelection.js:90
#: assets/source/setup-guide/app/components/Account/Connection.js:244
msgid "Connect"
msgstr ""

#: assets/source/setup-guide/app/components/Account/BusinessAccountSelection.js:99
msgid "No business account detected"
msgstr ""

#: assets/source/setup-guide/app/components/Account/BusinessAccountSelection.js:105
msgid "A Pinterest business account is required to connect Pinterest with your WooCommerce store."
msgstr ""

#: assets/source/setup-guide/app/components/Account/BusinessAccountSelection.js:125
msgid "Create business account"
msgstr ""

#: assets/source/setup-guide/app/components/Account/Connection.js:114
msgid "Are you sure?"
msgstr ""

#: assets/source/setup-guide/app/components/Account/Connection.js:121
msgid "Are you sure you want to disconnect this account?"
msgstr ""

#: assets/source/setup-guide/app/components/Account/Connection.js:132
msgid "Yes, I'm sure"
msgstr ""

#: assets/source/setup-guide/app/components/Account/Connection.js:138
msgid "Cancel"
msgstr ""

#: assets/source/setup-guide/app/components/Account/Connection.js:167
msgid "There was a problem while trying to disconnect."
msgstr ""

#: assets/source/setup-guide/app/components/Account/Connection.js:191
msgid "Business account"
msgstr ""

#: assets/source/setup-guide/app/components/Account/Connection.js:195
msgid "Personal account"
msgstr ""

#: assets/source/setup-guide/app/components/Account/Connection.js:213
msgid "Disconnect"
msgstr ""

#: assets/source/setup-guide/app/components/Account/Connection.js:224
msgid "Connect your Pinterest Account"
msgstr ""

#: assets/source/setup-guide/app/components/HealthCheck/index.js:66
msgid "Couldn’t retrieve the health status of your account."
msgstr ""

#: assets/source/setup-guide/app/components/HealthCheck/index.js:85
msgid "The feed is being configured. Depending on the number of products this may take a while as the feed needs to be fully generated before it is been sent to Pinterest for registration. You can check the status of the generation process in the Catalog tab."
msgstr ""

#: assets/source/setup-guide/app/components/HealthCheck/index.js:93
msgid "Please hold on tight as your account is pending approval from Pinterest. This may take up to 5 business days."
msgstr ""

#: assets/source/setup-guide/app/components/HealthCheck/index.js:101
#: assets/source/setup-guide/app/components/HealthCheck/index.js:128
msgid "Your merchant account is disapproved."
msgstr ""

#: assets/source/setup-guide/app/components/HealthCheck/index.js:105
msgid "If you have a valid reason for appealing a merchant review decision (such as having corrected the violations that resulted in the disapproval), you can submit an appeal."
msgstr ""

#: assets/source/setup-guide/app/components/HealthCheck/index.js:113
msgid "Submit an appeal"
msgstr ""

#: assets/source/setup-guide/app/components/HealthCheck/index.js:132
msgid "Please hold on tight as there is an Appeal pending for your Pinterest account."
msgstr ""

#: assets/source/setup-guide/app/components/HealthCheck/index.js:140
msgid "Unable to upload catalog."
msgstr ""

#: assets/source/setup-guide/app/components/HealthCheck/index.js:144
msgid "It looks like your Pinterest business account is connected to another e-commerce platform. Only one platform can be linked to a business account. To upload your catalog, disconnect your business account from the other platform and try again."
msgstr ""

#: assets/source/setup-guide/app/components/HealthCheck/index.js:152
msgid "Unable to register feed."
msgstr ""

#: assets/source/setup-guide/app/components/HealthCheck/index.js:156
msgid "It looks like your WordPress language settings are not supported by Pinterest."
msgstr ""

#: assets/source/setup-guide/app/components/HealthCheck/index.js:172
msgid "Could not fetch account status."
msgstr ""

#: assets/source/setup-guide/app/components/SaveSettingsButton.js:75
#: assets/source/setup-guide/app/steps/SetupTracking.js:301
msgid "The advertiser was connected successfully."
msgstr ""

#: assets/source/setup-guide/app/components/SaveSettingsButton.js:93
msgid "Your settings have been saved successfully."
msgstr ""

#: assets/source/setup-guide/app/components/SaveSettingsButton.js:101
#: assets/source/setup-guide/app/steps/AdvancedSettings.js:36
#: assets/source/setup-guide/app/steps/SetupPins.js:60
#: assets/source/setup-guide/app/steps/SetupProductSync.js:36
#: assets/source/setup-guide/app/steps/SetupTracking.js:236
msgid "There was a problem saving your settings."
msgstr ""

#: assets/source/setup-guide/app/components/SaveSettingsButton.js:113
msgid "Saving settings…"
msgstr ""

#: assets/source/setup-guide/app/components/SaveSettingsButton.js:114
msgid "Save changes"
msgstr ""

<<<<<<< HEAD
#: assets/source/setup-guide/app/components/SyncSettings/index.js:42
msgid "Settings successfully synced with Pinterest Ads Manager."
msgstr ""

#: assets/source/setup-guide/app/components/SyncSettings/index.js:53
msgid "Failed to sync settings with Pinterest Ads Manager."
msgstr ""

#: assets/source/setup-guide/app/components/SyncSettings/index.js:91
msgid "Syncing settings"
msgstr ""

#: assets/source/setup-guide/app/components/SyncSettings/index.js:99
msgid "Sync to get latest settings from Pinterest Ads Manager"
msgstr ""

#: assets/source/setup-guide/app/components/SyncSettings/index.js:106
=======
#: assets/source/setup-guide/app/components/SyncSettings/index.js:43
msgid "Settings successfully synced with Pinterest Ads Manager."
msgstr ""

#: assets/source/setup-guide/app/components/SyncSettings/index.js:54
msgid "Failed to sync settings with Pinterest Ads Manager."
msgstr ""

#: assets/source/setup-guide/app/components/SyncSettings/index.js:92
msgid "Syncing settings"
msgstr ""

#: assets/source/setup-guide/app/components/SyncSettings/index.js:100
msgid "Sync to get latest settings from Pinterest Ads Manager"
msgstr ""

#: assets/source/setup-guide/app/components/SyncSettings/index.js:107
>>>>>>> c0eebf9f
msgid "Sync"
msgstr ""

#: assets/source/setup-guide/app/components/TermsAndConditionsModal.js:37
msgid "Pinterest Terms & Conditions"
msgstr ""

#: assets/source/setup-guide/app/components/TermsAndConditionsModal.js:47
msgid "To be eligible and redeem the $125 ad credit from Pinterest, you must complete the setup of Pinterest for WooCommerce, set up your billing with Pinterest Ads manager, and spend $15 with Pinterest ads. Credits may take up to 24 hours to be credited to the user."
msgstr ""

#: assets/source/setup-guide/app/components/TermsAndConditionsModal.js:53
msgid "Each user is only eligible to receive the credits once. Ad credits may vary by country and is subject to availability."
msgstr ""

#: assets/source/setup-guide/app/components/TermsAndConditionsModal.js:59
msgid "The following terms and conditions apply:"
msgstr ""

#: assets/source/setup-guide/app/components/TermsAndConditionsModal.js:65
msgid "<link>Business Terms of Service</link>"
msgstr ""

#: assets/source/setup-guide/app/components/TermsAndConditionsModal.js:83
msgid "<link>Privacy Policy</link>"
msgstr ""

#: assets/source/setup-guide/app/components/TermsAndConditionsModal.js:101
msgid "<link>Pinterest Advertising Services Agreement</link>"
msgstr ""

#: assets/source/setup-guide/app/components/ThirdPartyTagsNotice.js:12
msgid "Potential conflicting plugins detected."
msgstr ""

#: assets/source/setup-guide/app/components/TopBar.js:15
msgid "Get started with Pinterest for WooCommerce"
msgstr ""

#: assets/source/setup-guide/app/components/UnsupportedCountryNotice/index.js:45
msgid "Your store’s country is <country />. This country is currently not supported by Pinterest for WooCommerce. However, you can still choose to list your products in supported countries, if you are able to sell your products to customers there. <settingsLink>Change your store’s country here</settingsLink>. <supportedCountriesLink>Read more about supported countries</supportedCountriesLink>"
msgstr ""

#: assets/source/setup-guide/app/constants.js:39
msgid "Merchant is an affiliate or resale marketplace"
msgstr ""

#: assets/source/setup-guide/app/constants.js:43
msgid "Merchant is a resale marketplace"
msgstr ""

#: assets/source/setup-guide/app/constants.js:47
msgid "Merchant is an affiliate marketplace or marketer"
msgstr ""

#: assets/source/setup-guide/app/constants.js:51
msgid "Merchant is a wholesale seller"
msgstr ""

#: assets/source/setup-guide/app/constants.js:55
msgid "Merchant does not meet our policy on prohibited products"
msgstr ""

#: assets/source/setup-guide/app/constants.js:59
msgid "Merchant offers services rather than products"
msgstr ""

#: assets/source/setup-guide/app/constants.js:63
msgid "Merchant's domain age does not meet minimum requirement"
msgstr ""

#: assets/source/setup-guide/app/constants.js:67
msgid "Merchant domain mismatched with merchant account"
msgstr ""

#: assets/source/setup-guide/app/constants.js:71
#: assets/source/setup-guide/app/constants.js:75
msgid "Merchant's shipping policy is unclear or unavailable"
msgstr ""

#: assets/source/setup-guide/app/constants.js:79
#: assets/source/setup-guide/app/constants.js:83
msgid "Merchant's returns policy is unclear or unavailable"
msgstr ""

#: assets/source/setup-guide/app/constants.js:87
msgid "Merchant's URL is broken or requires registration"
msgstr ""

#: assets/source/setup-guide/app/constants.js:91
msgid "Merchant's domain URL is broken"
msgstr ""

#: assets/source/setup-guide/app/constants.js:95
msgid "Merchant's domain requires registration to view products"
msgstr ""

#: assets/source/setup-guide/app/constants.js:99
msgid "Merchant's URL is incomplete"
msgstr ""

#: assets/source/setup-guide/app/constants.js:103
msgid "Merchant's domain does not meet brand information requirements"
msgstr ""

#: assets/source/setup-guide/app/constants.js:107
msgid "There is no 'About Us' page or no social information in your website"
msgstr ""

#: assets/source/setup-guide/app/constants.js:111
msgid "There is no contact information in your website"
msgstr ""

#: assets/source/setup-guide/app/constants.js:115
msgid "Merchant's products are out of stock"
msgstr ""

#: assets/source/setup-guide/app/constants.js:119
msgid "Merchant's website includes banner or pop-up ads"
msgstr ""

#: assets/source/setup-guide/app/constants.js:123
#: assets/source/setup-guide/app/constants.js:127
msgid "Merchant's products do not meet image quality requirements"
msgstr ""

#: assets/source/setup-guide/app/constants.js:131
msgid "Merchant's product images include watermarks"
msgstr ""

#: assets/source/setup-guide/app/constants.js:135
msgid "Merchant's products are always on sale"
msgstr ""

#: assets/source/setup-guide/app/constants.js:139
msgid "Merchant's products refer to outdated content"
msgstr ""

#: assets/source/setup-guide/app/constants.js:143
msgid "Merchant's website uses generic product descriptions"
msgstr ""

#: assets/source/setup-guide/app/constants.js:147
msgid "Merchant's product descriptions and categories do not meet requirements"
msgstr ""

#: assets/source/setup-guide/app/constants.js:151
msgid "Merchant's website displays several pop-up messages"
msgstr ""

#: assets/source/setup-guide/app/constants.js:155
<<<<<<< HEAD
#: assets/source/setup-guide/app/constants.js:232
=======
#: assets/source/setup-guide/app/constants.js:233
>>>>>>> c0eebf9f
msgid "Merchant does not meet minimum website quality requirements"
msgstr ""

#: assets/source/setup-guide/app/constants.js:159
msgid "Merchant's social media links are broken"
msgstr ""

#: assets/source/setup-guide/app/constants.js:163
msgid "We're unable to include you as a merchant at this time. We determined your account doesn't comply with our guidelines. Your full catalog has been removed from Pinterest."
msgstr ""

#: assets/source/setup-guide/app/constants.js:167
msgid "Merchant's product images are unavailable or mismatched"
msgstr ""

#: assets/source/setup-guide/app/constants.js:172
msgid "We recently updated our <merchantGuidelinesLink>merchant guidelines</merchantGuidelinesLink> and have found that your account is currently not in compliance with our guidelines. Merchants who do not comply with our guidelines will not be able to distribute or promote product Pins from their catalog on Pinterest. If you’d like to appeal this decision, review our guidelines for more detailed information on how you can get your products on Pinterest."
msgstr ""

<<<<<<< HEAD
#: assets/source/setup-guide/app/constants.js:192
msgid "Resale marketplaces are not allowed"
msgstr ""

#: assets/source/setup-guide/app/constants.js:196
msgid "Affiliate links are not allowed"
msgstr ""

#: assets/source/setup-guide/app/constants.js:200
msgid "Account does not meet the website requirements for verification"
msgstr ""

#: assets/source/setup-guide/app/constants.js:204
msgid "Account does not meet the product requirements for verification"
msgstr ""

#: assets/source/setup-guide/app/constants.js:208
msgid "Account does not meet the brand reputation criteria for verification"
msgstr ""

#: assets/source/setup-guide/app/constants.js:212
msgid "The template of the website is incomplete"
msgstr ""

#: assets/source/setup-guide/app/constants.js:216
msgid "Merchant does not meet community guidelines"
msgstr ""

#: assets/source/setup-guide/app/constants.js:220
msgid "Merchant has exceeded number of reported ads"
msgstr ""

#: assets/source/setup-guide/app/constants.js:224
msgid "Merchant has exceeded number of user reports"
msgstr ""

#: assets/source/setup-guide/app/constants.js:228
=======
#: assets/source/setup-guide/app/constants.js:193
msgid "Resale marketplaces are not allowed"
msgstr ""

#: assets/source/setup-guide/app/constants.js:197
msgid "Affiliate links are not allowed"
msgstr ""

#: assets/source/setup-guide/app/constants.js:201
msgid "Account does not meet the website requirements for verification"
msgstr ""

#: assets/source/setup-guide/app/constants.js:205
msgid "Account does not meet the product requirements for verification"
msgstr ""

#: assets/source/setup-guide/app/constants.js:209
msgid "Account does not meet the brand reputation criteria for verification"
msgstr ""

#: assets/source/setup-guide/app/constants.js:213
msgid "The template of the website is incomplete"
msgstr ""

#: assets/source/setup-guide/app/constants.js:217
msgid "Merchant does not meet community guidelines"
msgstr ""

#: assets/source/setup-guide/app/constants.js:221
msgid "Merchant has exceeded number of reported ads"
msgstr ""

#: assets/source/setup-guide/app/constants.js:225
msgid "Merchant has exceeded number of user reports"
msgstr ""

#: assets/source/setup-guide/app/constants.js:229
>>>>>>> c0eebf9f
msgid "Merchant does not meet minimum product requirements"
msgstr ""

#: assets/source/setup-guide/app/steps/AdvancedSettings.js:49
msgid "Advanced Settings"
msgstr ""

#: assets/source/setup-guide/app/steps/AdvancedSettings.js:65
msgid "Debug Logging"
msgstr ""

#: assets/source/setup-guide/app/steps/AdvancedSettings.js:71
msgid "Enable Debug Logging"
msgstr ""

#: assets/source/setup-guide/app/steps/AdvancedSettings.js:90
msgid "Plugin Data"
msgstr ""

#: assets/source/setup-guide/app/steps/AdvancedSettings.js:96
msgid "Erase Plugin Data"
msgstr ""

#. translators: %s: error reason returned by Pinterest when verifying website claim fail.
<<<<<<< HEAD
#: assets/source/setup-guide/app/steps/ClaimWebsite.js:48
msgid "<strong>We were unable to verify this domain.</strong> %s"
msgstr ""

#: assets/source/setup-guide/app/steps/ClaimWebsite.js:136
msgid "Couldn’t verify your domain."
msgstr ""

#: assets/source/setup-guide/app/steps/ClaimWebsite.js:153
msgid "Start verification"
msgstr ""

#: assets/source/setup-guide/app/steps/ClaimWebsite.js:157
#: assets/source/setup-guide/app/steps/ClaimWebsite.js:197
msgid "Verifying…"
msgstr ""

#: assets/source/setup-guide/app/steps/ClaimWebsite.js:158
msgid "Try again"
msgstr ""

#: assets/source/setup-guide/app/steps/ClaimWebsite.js:159
msgid "Verified"
msgstr ""

#: assets/source/setup-guide/app/steps/ClaimWebsite.js:180
#: assets/source/setup-guide/app/steps/SetupTracking.js:273
msgid "Try Again"
msgstr ""

#: assets/source/setup-guide/app/steps/ClaimWebsite.js:181
#: assets/source/setup-guide/app/steps/SetupTracking.js:274
msgid "Complete Setup"
msgstr ""

#: assets/source/setup-guide/app/steps/ClaimWebsite.js:206
msgid "Connected successfully."
msgstr ""

#: assets/source/setup-guide/app/steps/ClaimWebsite.js:221
#: assets/source/setup-guide/app/steps/SetupTracking.js:320
msgid "There was a problem connecting the advertiser."
msgstr ""

#: assets/source/setup-guide/app/steps/ClaimWebsite.js:233
#: assets/source/setup-guide/app/steps/ClaimWebsite.js:246
#: assets/source/setup-guide/app/views/WizardApp.js:75
msgid "Claim your website"
msgstr ""

#: assets/source/setup-guide/app/steps/ClaimWebsite.js:237
msgid "Step Two"
msgstr ""

#: assets/source/setup-guide/app/steps/ClaimWebsite.js:250
msgid "Verified domain"
msgstr ""

#: assets/source/setup-guide/app/steps/ClaimWebsite.js:270
msgid "Verify your domain to claim your website"
msgstr ""

#: assets/source/setup-guide/app/steps/ClaimWebsite.js:276
msgid "This will allow access to analytics for the Pins you publish from your site, the analytics on Pins that other people create from your site, and let people know where they can find more of your content."
msgstr ""

#: assets/source/setup-guide/app/steps/components/AdsCreditsPromo.js:55
msgid "As a new Pinterest customer, you can get $125 in free ad credits when you successfully set up Pinterest for WooCommerce and spend $15 on Pinterest Ads. <a>Pinterest Terms and conditions</a> apply."
msgstr ""

=======
#: assets/source/setup-guide/app/steps/ClaimWebsite.js:52
msgid "<strong>We were unable to verify this domain.</strong> %s"
msgstr ""

#: assets/source/setup-guide/app/steps/ClaimWebsite.js:135
msgid "Couldn’t verify your domain."
msgstr ""

#: assets/source/setup-guide/app/steps/ClaimWebsite.js:152
msgid "Start verification"
msgstr ""

#: assets/source/setup-guide/app/steps/ClaimWebsite.js:156
msgid "Verifying…"
msgstr ""

#: assets/source/setup-guide/app/steps/ClaimWebsite.js:157
msgid "Try again"
msgstr ""

#: assets/source/setup-guide/app/steps/ClaimWebsite.js:158
msgid "Verified"
msgstr ""

#: assets/source/setup-guide/app/steps/ClaimWebsite.js:176
#: assets/source/setup-guide/app/steps/ClaimWebsite.js:189
#: assets/source/setup-guide/app/views/WizardApp.js:78
msgid "Claim your website"
msgstr ""

#: assets/source/setup-guide/app/steps/ClaimWebsite.js:180
msgid "Step Two"
msgstr ""

#: assets/source/setup-guide/app/steps/ClaimWebsite.js:193
msgid "Verified domain"
msgstr ""

#: assets/source/setup-guide/app/steps/ClaimWebsite.js:214
msgid "Verify your domain to claim your website"
msgstr ""

#: assets/source/setup-guide/app/steps/ClaimWebsite.js:220
msgid "This will allow access to analytics for the Pins you publish from your site, the analytics on Pins that other people create from your site, and let people know where they can find more of your content."
msgstr ""

#: assets/source/setup-guide/app/steps/ClaimWebsite.js:249
#: assets/source/setup-guide/app/steps/SetupAccount.js:247
#: assets/source/setup-guide/app/steps/SetupTracking.js:272
msgid "Continue"
msgstr ""

#: assets/source/setup-guide/app/steps/components/AdsCreditsPromo.js:57
msgid "As a new Pinterest customer, you can get $125 in free ad credits when you successfully set up Pinterest for WooCommerce and spend $15 on Pinterest Ads. <a>Pinterest Terms and conditions</a> apply."
msgstr ""

>>>>>>> c0eebf9f
#: assets/source/setup-guide/app/steps/SetupAccount.js:97
msgid "Couldn’t retrieve your linked business accounts."
msgstr ""

#: assets/source/setup-guide/app/steps/SetupAccount.js:109
<<<<<<< HEAD
#: assets/source/setup-guide/app/views/WizardApp.js:60
=======
#: assets/source/setup-guide/app/views/WizardApp.js:63
>>>>>>> c0eebf9f
msgid "Set up your business account"
msgstr ""

#: assets/source/setup-guide/app/steps/SetupAccount.js:113
msgid "Step One"
msgstr ""

#: assets/source/setup-guide/app/steps/SetupAccount.js:122
msgid "Pinterest business account"
msgstr ""

#: assets/source/setup-guide/app/steps/SetupAccount.js:126
msgid "Linked account"
msgstr ""

#: assets/source/setup-guide/app/steps/SetupAccount.js:132
msgid "Set up a free Pinterest business account to get access to analytics on your Pins and the ability to run ads. This requires agreeing to our <adGuidelinesLink>advertising guidelines</adGuidelinesLink> and following our <merchantGuidelinesLink>merchant guidelines</merchantGuidelinesLink>."
msgstr ""

<<<<<<< HEAD
#: assets/source/setup-guide/app/steps/SetupAccount.js:205
msgid "Or, create a new Pinterest account"
msgstr ""

#: assets/source/setup-guide/app/steps/SetupAccount.js:232
msgid "Or, convert your personal account"
msgstr ""

#: assets/source/setup-guide/app/steps/SetupAccount.js:244
#: assets/source/setup-guide/app/steps/SetupTracking.js:272
msgid "Continue"
msgstr ""

=======
#: assets/source/setup-guide/app/steps/SetupAccount.js:208
msgid "Or, create a new Pinterest account"
msgstr ""

#: assets/source/setup-guide/app/steps/SetupAccount.js:235
msgid "Or, convert your personal account"
msgstr ""

>>>>>>> c0eebf9f
#: assets/source/setup-guide/app/steps/SetupPins.js:73
msgid "Publish Pins and Rich Pins"
msgstr ""

#: assets/source/setup-guide/app/steps/SetupPins.js:77
msgid "Rich Pins are a type of organic Pin that automatically sync information from your website to your Pins. You can identify Rich Pins by the extra information above and below the image on closeup and the bold title in your feed. If something changes on the original website, the Rich Pin updates to reflect that change."
msgstr ""

#: assets/source/setup-guide/app/steps/SetupPins.js:93
msgid "Tracking"
msgstr ""

#: assets/source/setup-guide/app/steps/SetupPins.js:99
msgid "Track conversions"
msgstr ""

#: assets/source/setup-guide/app/steps/SetupPins.js:105
msgid "Gather analytics for Pins you publish and Pins users create from your site."
msgstr ""

#: assets/source/setup-guide/app/steps/SetupPins.js:122
msgid "Enhanced Match support"
msgstr ""

#: assets/source/setup-guide/app/steps/SetupPins.js:129
msgid "Matches conversion data with the person responsible for the conversion and lets you track cross-device checkouts. Requires Track Conversion option to be enabled. <link>See more</link>"
<<<<<<< HEAD
msgstr ""

#: assets/source/setup-guide/app/steps/SetupPins.js:175
msgid "Automatic Enhanced Match support"
msgstr ""

#: assets/source/setup-guide/app/steps/SetupPins.js:181
msgid "Uses hashed information that your customers have already provided to your business to help match more of your website visitors and conversions to people on Pinterest. Enabling it may improve the performance of your campaigns and can help increase the size of your Pinterest tag audiences."
msgstr ""

#: assets/source/setup-guide/app/steps/SetupPins.js:205
msgid "Manage information shared on <linkAdsManager>Pinterest Ads Manager </linkAdsManager>"
msgstr ""

#: assets/source/setup-guide/app/steps/SetupPins.js:232
msgid "Rich Pins"
msgstr ""

#: assets/source/setup-guide/app/steps/SetupPins.js:238
msgid "Add Rich Pins for Products"
msgstr ""

#: assets/source/setup-guide/app/steps/SetupPins.js:244
msgid "Automatically create and update rich pins on Pinterest for all synced products."
msgstr ""

#: assets/source/setup-guide/app/steps/SetupPins.js:261
msgid "Add Rich Pins for Posts"
msgstr ""

#: assets/source/setup-guide/app/steps/SetupPins.js:267
msgid "Automatically create and update rich pins on Pinterest for posts."
msgstr ""

#: assets/source/setup-guide/app/steps/SetupPins.js:287
#: assets/source/setup-guide/app/steps/SetupPins.js:293
msgid "Save to Pinterest"
msgstr ""

#: assets/source/setup-guide/app/steps/SetupPins.js:299
=======
msgstr ""

#: assets/source/setup-guide/app/steps/SetupPins.js:176
msgid "Automatic Enhanced Match support"
msgstr ""

#: assets/source/setup-guide/app/steps/SetupPins.js:182
msgid "Uses hashed information that your customers have already provided to your business to help match more of your website visitors and conversions to people on Pinterest. Enabling it may improve the performance of your campaigns and can help increase the size of your Pinterest tag audiences."
msgstr ""

#: assets/source/setup-guide/app/steps/SetupPins.js:206
msgid "Manage information shared on <linkAdsManager>Pinterest Ads Manager </linkAdsManager>"
msgstr ""

#: assets/source/setup-guide/app/steps/SetupPins.js:235
msgid "Rich Pins"
msgstr ""

#: assets/source/setup-guide/app/steps/SetupPins.js:241
msgid "Add Rich Pins for Products"
msgstr ""

#: assets/source/setup-guide/app/steps/SetupPins.js:247
msgid "Automatically create and update rich pins on Pinterest for all synced products."
msgstr ""

#: assets/source/setup-guide/app/steps/SetupPins.js:264
msgid "Add Rich Pins for Posts"
msgstr ""

#: assets/source/setup-guide/app/steps/SetupPins.js:270
msgid "Automatically create and update rich pins on Pinterest for posts."
msgstr ""

#: assets/source/setup-guide/app/steps/SetupPins.js:290
#: assets/source/setup-guide/app/steps/SetupPins.js:296
msgid "Save to Pinterest"
msgstr ""

#: assets/source/setup-guide/app/steps/SetupPins.js:302
>>>>>>> c0eebf9f
msgid "Adds a ‘Save’ button on images allowing customers to save things straight from your website to Pinterest."
msgstr ""

#: assets/source/setup-guide/app/steps/SetupProductSync.js:49
msgid "Set up Product Sync"
msgstr ""

#: assets/source/setup-guide/app/steps/SetupProductSync.js:65
msgid "Product Sync"
msgstr ""

#: assets/source/setup-guide/app/steps/SetupProductSync.js:71
msgid "Enable Product Sync"
msgstr ""

#: assets/source/setup-guide/app/steps/SetupTracking.js:129
msgid "Couldn’t retrieve your advertisers."
msgstr ""

#: assets/source/setup-guide/app/steps/SetupTracking.js:187
msgid "Couldn’t retrieve your tags."
msgstr ""

<<<<<<< HEAD
#: assets/source/setup-guide/app/steps/SetupTracking.js:332
#: assets/source/setup-guide/app/steps/SetupTracking.js:349
=======
#: assets/source/setup-guide/app/steps/SetupTracking.js:273
msgid "Try Again"
msgstr ""

#: assets/source/setup-guide/app/steps/SetupTracking.js:274
msgid "Complete Setup"
msgstr ""

#: assets/source/setup-guide/app/steps/SetupTracking.js:320
msgid "There was a problem connecting the advertiser."
msgstr ""

#: assets/source/setup-guide/app/steps/SetupTracking.js:332
#: assets/source/setup-guide/app/steps/SetupTracking.js:349
#: assets/source/setup-guide/app/views/WizardApp.js:84
>>>>>>> c0eebf9f
msgid "Track conversions with the Pinterest tag"
msgstr ""

#: assets/source/setup-guide/app/steps/SetupTracking.js:336
msgid "Step Three"
msgstr ""

#: assets/source/setup-guide/app/steps/SetupTracking.js:345
msgid "Select your advertiser and tag"
msgstr ""

#: assets/source/setup-guide/app/steps/SetupTracking.js:357
msgid "The <linkTag>Pinterest tag</linkTag> is a piece of JavaScript code you put on your website to gather conversion insights and build audiences to target based on actions people have taken on your site."
<<<<<<< HEAD
msgstr ""

#: assets/source/setup-guide/app/steps/SetupTracking.js:380
msgid "Using conversion tags means you agree to our <linkGuidelines>Ad Guidelines</linkGuidelines> and <linkTerms>Ad Data Terms</linkTerms>."
msgstr ""

#: assets/source/setup-guide/app/steps/SetupTracking.js:416
msgid "<linkAem>Automatic Enhanced Match</linkAem> is enabled by default to match more of your website visitors and conversions to people on Pinterest. You can manage this in Settings."
msgstr ""

#: assets/source/setup-guide/app/steps/SetupTracking.js:451
msgid "Advertiser"
msgstr ""

#: assets/source/setup-guide/app/steps/SetupTracking.js:475
msgid "Select the advertiser for which you would like to install a tracking snippet."
msgstr ""

#: assets/source/setup-guide/app/steps/SetupTracking.js:488
msgid "Tracking Tag"
msgstr ""

#: assets/source/setup-guide/app/steps/SetupTracking.js:516
msgid "Select the tracking tag to use."
msgstr ""

#: assets/source/setup-guide/app/steps/SetupTracking.js:533
msgid "In order to proceed you need to read and accept the contents of the Pinterest Advertising Agreement."
msgstr ""

#: assets/source/setup-guide/app/steps/SetupTracking.js:541
msgid "I accept the <link>Pinterest Advertising Agreement</link>"
msgstr ""

#: assets/source/setup-guide/app/steps/SetupTracking.js:587
=======
msgstr ""

#: assets/source/setup-guide/app/steps/SetupTracking.js:381
msgid "Using conversion tags means you agree to our <linkGuidelines>Ad Guidelines</linkGuidelines> and <linkTerms>Ad Data Terms</linkTerms>."
msgstr ""

#: assets/source/setup-guide/app/steps/SetupTracking.js:419
msgid "<linkAem>Automatic Enhanced Match</linkAem> is enabled by default to match more of your website visitors and conversions to people on Pinterest. You can manage this in Settings."
msgstr ""

#: assets/source/setup-guide/app/steps/SetupTracking.js:456
msgid "Advertiser"
msgstr ""

#: assets/source/setup-guide/app/steps/SetupTracking.js:480
msgid "Select the advertiser for which you would like to install a tracking snippet."
msgstr ""

#: assets/source/setup-guide/app/steps/SetupTracking.js:493
msgid "Tracking Tag"
msgstr ""

#: assets/source/setup-guide/app/steps/SetupTracking.js:522
msgid "Select the tracking tag to use."
msgstr ""

#: assets/source/setup-guide/app/steps/SetupTracking.js:539
msgid "In order to proceed you need to read and accept the contents of the Pinterest Advertising Agreement."
msgstr ""

#: assets/source/setup-guide/app/steps/SetupTracking.js:547
msgid "I accept the <link>Pinterest Advertising Agreement</link>"
msgstr ""

#: assets/source/setup-guide/app/steps/SetupTracking.js:594
>>>>>>> c0eebf9f
msgid "An error occurred while attempting to fetch Advertisers & Tags from Pinterest. Please try again."
msgstr ""

#: assets/source/setup-guide/app/views/LandingPageApp.js:75
msgid "Get your products in front of more than 400M people on Pinterest"
msgstr ""

#: assets/source/setup-guide/app/views/LandingPageApp.js:82
msgid "Pinterest is a visual discovery engine people use to find inspiration for their lives! More than 400 million people have saved more than 300 billion Pins, making it easier to turn inspiration into their next purchase."
msgstr ""

#: assets/source/setup-guide/app/views/LandingPageApp.js:90
msgid "Get started"
msgstr ""

#: assets/source/setup-guide/app/views/LandingPageApp.js:96
msgid "By clicking ‘Get started’, you agree to our <a>Terms of Service</a>."
msgstr ""

<<<<<<< HEAD
#: assets/source/setup-guide/app/views/LandingPageApp.js:174
msgid "Try Pinterest for WooCommerce and get $125 in ad credits!"
msgstr ""

#: assets/source/setup-guide/app/views/LandingPageApp.js:181
msgid "To help you get started with Pinterest Ads, new Pinterest customers can get $125 in ad credits when they have successfully set up Pinterest for WooCommerce and spend $15 on Pinterest Ads. <a>Pinterest Terms and conditions</a> apply."
msgstr ""

#: assets/source/setup-guide/app/views/LandingPageApp.js:217
msgid "Sync your catalog"
msgstr ""

#: assets/source/setup-guide/app/views/LandingPageApp.js:221
msgid "Connect your store to seamlessly sync your product catalog with Pinterest and create rich pins for each item. Your pins are kept up to date with daily automatic updates."
msgstr ""

#: assets/source/setup-guide/app/views/LandingPageApp.js:231
msgid "Increase organic reach"
msgstr ""

#: assets/source/setup-guide/app/views/LandingPageApp.js:235
msgid "Pinterest users can easily discover, save and buy products from your website without any advertising spend from you. Track your performance with the Pinterest tag."
msgstr ""

#: assets/source/setup-guide/app/views/LandingPageApp.js:245
msgid "Create a storefront on Pinterest"
msgstr ""

#: assets/source/setup-guide/app/views/LandingPageApp.js:249
msgid "Syncing your catalog creates a Shop tab on your Pinterest profile which allows Pinterest users to easily discover your products."
msgstr ""

#: assets/source/setup-guide/app/views/LandingPageApp.js:273
msgid "Frequently asked questions"
msgstr ""

#: assets/source/setup-guide/app/views/LandingPageApp.js:280
msgid "Why am I getting an “Account not connected” error message?"
msgstr ""

#: assets/source/setup-guide/app/views/LandingPageApp.js:284
msgid "Your password might have changed recently. Click Reconnect Pinterest Account and follow the instructions on screen to restore the connection."
msgstr ""

#: assets/source/setup-guide/app/views/LandingPageApp.js:291
msgid "I have more than one Pinterest Advertiser account. Can I connect my WooCommerce store to multiple Pinterest Advertiser accounts?"
msgstr ""

#: assets/source/setup-guide/app/views/LandingPageApp.js:295
msgid "Only one Pinterest advertiser account can be linked to each WooCommerce store. If you want to connect a different Pinterest advertiser account you will need to either Disconnect the existing Pinterest Advertiser account from your current WooCommerce store and connect a different Pinterest Advertiser account, or Create another WooCommerce store and connect the additional Pinterest Advertiser account."
msgstr ""

#: assets/source/setup-guide/app/views/LandingPageApp.js:302
msgid "How do I redeem the $125 ad credit from Pinterest?"
msgstr ""

#: assets/source/setup-guide/app/views/LandingPageApp.js:306
=======
#: assets/source/setup-guide/app/views/LandingPageApp.js:176
msgid "Try Pinterest for WooCommerce and get $125 in ad credits!"
msgstr ""

#: assets/source/setup-guide/app/views/LandingPageApp.js:183
msgid "To help you get started with Pinterest Ads, new Pinterest customers can get $125 in ad credits when they have successfully set up Pinterest for WooCommerce and spend $15 on Pinterest Ads. <a>Pinterest Terms and conditions</a> apply."
msgstr ""

#: assets/source/setup-guide/app/views/LandingPageApp.js:219
msgid "Sync your catalog"
msgstr ""

#: assets/source/setup-guide/app/views/LandingPageApp.js:223
msgid "Connect your store to seamlessly sync your product catalog with Pinterest and create rich pins for each item. Your pins are kept up to date with daily automatic updates."
msgstr ""

#: assets/source/setup-guide/app/views/LandingPageApp.js:233
msgid "Increase organic reach"
msgstr ""

#: assets/source/setup-guide/app/views/LandingPageApp.js:237
msgid "Pinterest users can easily discover, save and buy products from your website without any advertising spend from you. Track your performance with the Pinterest tag."
msgstr ""

#: assets/source/setup-guide/app/views/LandingPageApp.js:247
msgid "Create a storefront on Pinterest"
msgstr ""

#: assets/source/setup-guide/app/views/LandingPageApp.js:251
msgid "Syncing your catalog creates a Shop tab on your Pinterest profile which allows Pinterest users to easily discover your products."
msgstr ""

#: assets/source/setup-guide/app/views/LandingPageApp.js:275
msgid "Frequently asked questions"
msgstr ""

#: assets/source/setup-guide/app/views/LandingPageApp.js:282
msgid "Why am I getting an “Account not connected” error message?"
msgstr ""

#: assets/source/setup-guide/app/views/LandingPageApp.js:286
msgid "Your password might have changed recently. Click Reconnect Pinterest Account and follow the instructions on screen to restore the connection."
msgstr ""

#: assets/source/setup-guide/app/views/LandingPageApp.js:293
msgid "I have more than one Pinterest Advertiser account. Can I connect my WooCommerce store to multiple Pinterest Advertiser accounts?"
msgstr ""

#: assets/source/setup-guide/app/views/LandingPageApp.js:297
msgid "Only one Pinterest advertiser account can be linked to each WooCommerce store. If you want to connect a different Pinterest advertiser account you will need to either Disconnect the existing Pinterest Advertiser account from your current WooCommerce store and connect a different Pinterest Advertiser account, or Create another WooCommerce store and connect the additional Pinterest Advertiser account."
msgstr ""

#: assets/source/setup-guide/app/views/LandingPageApp.js:304
msgid "How do I redeem the $125 ad credit from Pinterest?"
msgstr ""

#: assets/source/setup-guide/app/views/LandingPageApp.js:308
>>>>>>> c0eebf9f
msgid "To be eligible and redeem the $125 ad credit from Pinterest, you must complete the setup of Pinterest for WooCommerce, set up your billing with Pinterest Ads manager, and spend $15 with Pinterest ads. Ad credits may vary by country and is subject to availability. Credits may take up to 24 hours to be credited to the user. Each user is only eligible to receive the ad credits once."
msgstr ""

#: assets/source/setup-guide/index.js:47
msgid "Marketing"
msgstr ""

#: assets/source/setup-guide/index.js:70
msgid "Onboarding Guide"
msgstr ""

#: assets/source/setup-guide/index.js:108
msgid "Products Catalog"
msgstr ""<|MERGE_RESOLUTION|>--- conflicted
+++ resolved
@@ -2,22 +2,14 @@
 # This file is distributed under the GPL-2.0+.
 msgid ""
 msgstr ""
-<<<<<<< HEAD
-"Project-Id-Version: Pinterest for WooCommerce 1.2.19\n"
-=======
 "Project-Id-Version: Pinterest for WooCommerce 1.3.3\n"
->>>>>>> c0eebf9f
 "Report-Msgid-Bugs-To: https://wordpress.org/support/plugin/pinterest-for-woocommerce\n"
 "Last-Translator: FULL NAME <EMAIL@ADDRESS>\n"
 "Language-Team: LANGUAGE <LL@li.org>\n"
 "MIME-Version: 1.0\n"
 "Content-Type: text/plain; charset=UTF-8\n"
 "Content-Transfer-Encoding: 8bit\n"
-<<<<<<< HEAD
-"POT-Creation-Date: 2023-06-14T19:14:21+00:00\n"
-=======
 "POT-Creation-Date: 2023-06-20T09:40:21+00:00\n"
->>>>>>> c0eebf9f
 "PO-Revision-Date: YEAR-MO-DA HO:MI+ZONE\n"
 "X-Generator: WP-CLI 2.6.0\n"
 "X-Domain: pinterest-for-woocommerce\n"
@@ -57,65 +49,30 @@
 msgstr ""
 
 #. Translators: The minimum PHP version
-<<<<<<< HEAD
-#: class-pinterest-for-woocommerce.php:351
-=======
 #: class-pinterest-for-woocommerce.php:355
->>>>>>> c0eebf9f
 msgid "Pinterest for WooCommerce requires a minimum PHP version of %s."
 msgstr ""
 
 #. Translators: The minimum WP version
-<<<<<<< HEAD
-#: class-pinterest-for-woocommerce.php:356
-=======
 #: class-pinterest-for-woocommerce.php:360
->>>>>>> c0eebf9f
 msgid "Pinterest for WooCommerce requires a minimum WordPress version of %s."
 msgstr ""
 
 #. Translators: The minimum WC version
-<<<<<<< HEAD
-#: class-pinterest-for-woocommerce.php:361
-msgid "Pinterest for WooCommerce requires a minimum WooCommerce version of %s."
-msgstr ""
-
-#: class-pinterest-for-woocommerce.php:365
-=======
 #: class-pinterest-for-woocommerce.php:365
 msgid "Pinterest for WooCommerce requires a minimum WooCommerce version of %s."
 msgstr ""
 
 #: class-pinterest-for-woocommerce.php:369
->>>>>>> c0eebf9f
 msgid "Pinterest for WooCommerce requires WooCommerce Admin to be enabled."
 msgstr ""
 
 #. Translators: The minimum Action Scheduler version
-<<<<<<< HEAD
-#: class-pinterest-for-woocommerce.php:370
-=======
 #: class-pinterest-for-woocommerce.php:374
->>>>>>> c0eebf9f
 msgid "Pinterest for WooCommerce requires a minimum Action Scheduler package of %s. It can be caused by old version of the WooCommerce extensions."
 msgstr ""
 
 #. Translators: The error description
-<<<<<<< HEAD
-#: class-pinterest-for-woocommerce.php:623
-msgid "Could not decrypt the Pinterest API access token. Try reconnecting to Pinterest. [%s]"
-msgstr ""
-
-#: class-pinterest-for-woocommerce.php:753
-msgid "There was an error disconnecting the Advertiser. Please try again."
-msgstr ""
-
-#: class-pinterest-for-woocommerce.php:1040
-msgid "There was an error getting the account data."
-msgstr ""
-
-#: class-pinterest-for-woocommerce.php:1280
-=======
 #: class-pinterest-for-woocommerce.php:640
 msgid "Could not decrypt the Pinterest API access token. Try reconnecting to Pinterest. [%s]"
 msgstr ""
@@ -142,7 +99,6 @@
 msgstr ""
 
 #: class-pinterest-for-woocommerce.php:1173
->>>>>>> c0eebf9f
 msgid "Pinterest for WooCommerce verification page"
 msgstr ""
 
@@ -238,25 +194,6 @@
 
 #: src/Admin/Tasks/Onboarding.php:35
 msgid "Get your products in front of engaged shoppers with Pinterest for WooCommerce"
-<<<<<<< HEAD
-msgstr ""
-
-#: src/Admin/Tasks/Onboarding.php:53
-msgid "20 minutes"
-msgstr ""
-
-#: src/API/AdvertiserConnect.php:61
-msgid "Missing advertiser or tag parameters."
-msgstr ""
-
-#. Translators: The error description as returned from the API
-#: src/API/AdvertiserConnect.php:88
-msgid "Could not connect advertiser with Pinterest. [%s]"
-msgstr ""
-
-#: src/API/AdvertiserConnect.php:171
-#: src/API/AdvertiserConnect.php:185
-=======
 msgstr ""
 
 #: src/Admin/Tasks/Onboarding.php:53
@@ -282,36 +219,30 @@
 
 #: src/API/AdvertiserConnect.php:154
 #: src/API/AdvertiserConnect.php:168
->>>>>>> c0eebf9f
 msgid "The advertiser could not be disconnected from Pinterest."
 msgstr ""
 
-#. Translators: The error description as returned from the API
-#: src/API/Advertisers.php:75
-msgid "Could not fetch advertisers for Pinterest account ID. [%s]"
-msgstr ""
-
-<<<<<<< HEAD
-#: src/API/Auth.php:72
-msgid "Something went wrong with your attempt to authorize this App. Please try again."
-=======
+#: src/API/Advertisers.php:55
+msgid "No advertiser exists."
+msgstr ""
+
 #: src/API/Advertisers.php:59
 #: src/API/Tags.php:58
 #: src/PinterestSyncSettings.php:113
 msgid "Response error"
->>>>>>> c0eebf9f
-msgstr ""
-
-#: src/API/Auth.php:99
-msgid "Token data missing, please try again later."
-msgstr ""
-
-#: src/API/Auth.php:104
-msgid "Connection information missing, please try again later."
-msgstr ""
-
-#: src/API/Auth.php:122
-msgid "There was an error getting the account data. Please try again later."
+msgstr ""
+
+#. Translators: The error description as returned from the API
+#: src/API/Advertisers.php:72
+msgid "Could not fetch advertisers for Pinterest account ID. [%s]"
+msgstr ""
+
+#: src/API/Auth.php:74
+msgid "Something went wrong with your attempt to authorize this App. Please try again."
+msgstr ""
+
+#: src/API/Auth.php:97
+msgid "Empty response, please try again later."
 msgstr ""
 
 #: src/API/Auth.php:113
@@ -319,7 +250,7 @@
 msgstr ""
 
 #. Translators: 1: Request method 2: Request endpoint 3: Response status code 4: Response message 5: Pinterest code
-#: src/API/Base.php:115
+#: src/API/Base.php:131
 msgid ""
 "%1$s Request: %2$s\n"
 "Status Code: %3$s\n"
@@ -328,25 +259,13 @@
 msgstr ""
 
 #. Translators: 1: Request method 2: Request endpoint 3: Response status code 4: Response message
-#: src/API/Base.php:137
+#: src/API/Base.php:153
 msgid ""
 "%1$s Request: %2$s\n"
 "Status Code: %3$s\n"
 "API response: %4$s"
 msgstr ""
 
-<<<<<<< HEAD
-#: src/API/Base.php:301
-msgid "Reconnect to your Pinterest account"
-msgstr ""
-
-#: src/API/Base.php:356
-msgid "Empty body"
-msgstr ""
-
-#: src/API/Base.php:427
-#: src/API/Base.php:836
-=======
 #: src/API/Base.php:289
 msgid "Reconnect to your Pinterest account"
 msgstr ""
@@ -357,7 +276,6 @@
 
 #: src/API/Base.php:415
 #: src/API/Base.php:516
->>>>>>> c0eebf9f
 #: src/Merchants.php:139
 msgid "Auto-created by Pinterest for WooCommerce"
 msgstr ""
@@ -367,43 +285,11 @@
 msgid "Could not fetch linked business accounts for Pinterest account ID. [%s]"
 msgstr ""
 
-<<<<<<< HEAD
-#: src/API/FeedIssues.php:87
-=======
 #: src/API/FeedIssues.php:88
->>>>>>> c0eebf9f
 msgid "Error downloading feed issues file from Pinterest."
 msgstr ""
 
 #. Translators: The error description as returned from the API
-<<<<<<< HEAD
-#: src/API/FeedIssues.php:113
-msgid "Could not get current feed's issues. [%s]"
-msgstr ""
-
-#: src/API/FeedIssues.php:131
-msgid "Invalid product"
-msgstr ""
-
-#: src/API/FeedIssues.php:138
-msgid "(Variation)"
-msgstr ""
-
-#: src/API/FeedIssues.php:284
-msgid "No feed ID provided."
-msgstr ""
-
-#: src/API/FeedIssues.php:291
-msgid "Could not get feed report from Pinterest."
-msgstr ""
-
-#: src/API/FeedState.php:128
-#: src/API/FeedState.php:233
-msgid "XML feed"
-msgstr ""
-
-#: src/API/FeedState.php:130
-=======
 #: src/API/FeedIssues.php:114
 msgid "Could not get current feed's issues. [%s]"
 msgstr ""
@@ -422,69 +308,36 @@
 msgstr ""
 
 #: src/API/FeedState.php:97
->>>>>>> c0eebf9f
 msgid "Product sync is disabled."
 msgstr ""
 
 #. Translators: The error description as returned from the API
-<<<<<<< HEAD
-#: src/API/FeedState.php:148
-msgid "Error getting feed's state. [%s]"
-msgstr ""
-
-#: src/API/FeedState.php:172
-=======
 #: src/API/FeedState.php:115
 msgid "Error getting feed's state. [%s]"
 msgstr ""
 
 #: src/API/FeedState.php:139
->>>>>>> c0eebf9f
 msgid "Feed generation in progress."
 msgstr ""
 
 #. translators: 1: Time string, 2: number of products, 3: opening anchor tag, 4: closing anchor tag
-<<<<<<< HEAD
-#: src/API/FeedState.php:176
-=======
 #: src/API/FeedState.php:143
->>>>>>> c0eebf9f
 msgid "Last activity: %1$s ago - Wrote %2$s product to %3$sfeed file%4$s."
 msgid_plural "Last activity: %1$s ago - Wrote %2$s products to %3$sfeed file%4$s."
 msgstr[0] ""
 msgstr[1] ""
 
-<<<<<<< HEAD
-#: src/API/FeedState.php:192
-=======
 #: src/API/FeedState.php:159
->>>>>>> c0eebf9f
 msgid "Up to date"
 msgstr ""
 
 #. translators: 1: Time string, 2: total number of products, 3: opening anchor tag, 4: closing anchor tag
-<<<<<<< HEAD
-#: src/API/FeedState.php:196
-=======
 #: src/API/FeedState.php:163
->>>>>>> c0eebf9f
 msgid "Successfully generated %1$s ago - Wrote %2$s product to %3$sfeed file%4$s"
 msgid_plural "Successfully generated %1$s ago - Wrote %2$s products to %3$sfeed file%4$s"
 msgstr[0] ""
 msgstr[1] ""
 
-<<<<<<< HEAD
-#: src/API/FeedState.php:212
-msgid "Feed generation will start shortly."
-msgstr ""
-
-#: src/API/FeedState.php:217
-msgid "Feed configuration will start shortly."
-msgstr ""
-
-#: src/API/FeedState.php:222
-#: src/API/FeedState.php:274
-=======
 #: src/API/FeedState.php:179
 msgid "Feed generation will start shortly."
 msgstr ""
@@ -495,33 +348,12 @@
 
 #: src/API/FeedState.php:189
 #: src/API/FeedState.php:234
->>>>>>> c0eebf9f
 #: src/Feeds.php:42
 #: src/Feeds.php:84
 msgid "Could not get feed info."
 msgstr ""
 
 #. Translators: %1$s Time string, %2$s error message
-<<<<<<< HEAD
-#: src/API/FeedState.php:225
-msgid "Last activity: %1$s ago - %2$s"
-msgstr ""
-
-#: src/API/FeedState.php:262
-#: src/API/FeedState.php:311
-msgid "Product feed not yet configured on Pinterest."
-msgstr ""
-
-#: src/API/FeedState.php:268
-msgid "Could not get merchant info."
-msgstr ""
-
-#: src/API/FeedState.php:278
-msgid "Product feed not active."
-msgstr ""
-
-#: src/API/FeedState.php:286
-=======
 #: src/API/FeedState.php:192
 msgid "Last activity: %1$s ago - %2$s"
 msgstr ""
@@ -540,55 +372,10 @@
 msgstr ""
 
 #: src/API/FeedState.php:242
->>>>>>> c0eebf9f
 msgid "Product feed configured for ingestion on Pinterest"
 msgstr ""
 
 #. Translators: %1$s The URL of the product feed, %2$s Time string
-<<<<<<< HEAD
-#: src/API/FeedState.php:292
-msgid "Pinterest will fetch your <a href=\"%1$s\" target=\"_blank\">product feed</a> every %2$s"
-msgstr ""
-
-#: src/API/FeedState.php:303
-msgid "Product feed pending approval on Pinterest."
-msgstr ""
-
-#: src/API/FeedState.php:307
-msgid "Product feed declined by Pinterest"
-msgstr ""
-
-#: src/API/FeedState.php:319
-msgid "Remote feed setup"
-msgstr ""
-
-#: src/API/FeedState.php:360
-msgid "Pinterest tag"
-msgstr ""
-
-#: src/API/FeedState.php:362
-#: src/API/FeedState.php:393
-msgid "Potential conflicting plugins"
-msgstr ""
-
-#: src/API/FeedState.php:391
-msgid "Pinterest Rich Pins"
-msgstr ""
-
-#: src/API/FeedState.php:415
-msgid "Feed is not registered with Pinterest."
-msgstr ""
-
-#: src/API/FeedState.php:427
-msgid "Response error when trying to get feed report from Pinterest."
-msgstr ""
-
-#: src/API/FeedState.php:431
-msgid "Response error. Feed report contains no feed workflow."
-msgstr ""
-
-#: src/API/FeedState.php:447
-=======
 #: src/API/FeedState.php:251
 msgid "Pinterest will fetch your <a href=\"%1$s\" target=\"_blank\">product feed</a> every %2$s"
 msgstr ""
@@ -627,31 +414,10 @@
 msgstr ""
 
 #: src/API/FeedState.php:387
->>>>>>> c0eebf9f
 msgid "Automatically pulled by Pinterest"
 msgstr ""
 
 #. Translators: %1$s Time string, %2$s number of products
-<<<<<<< HEAD
-#: src/API/FeedState.php:450
-#: src/API/FeedState.php:461
-msgid "Last pulled: %1$s ago, containing %2$d products"
-msgstr ""
-
-#: src/API/FeedState.php:458
-msgid "Processing"
-msgstr ""
-
-#: src/API/FeedState.php:469
-msgid "Feed is under review."
-msgstr ""
-
-#: src/API/FeedState.php:474
-msgid "The feed is queued for processing."
-msgstr ""
-
-#: src/API/FeedState.php:480
-=======
 #: src/API/FeedState.php:390
 #: src/API/FeedState.php:400
 msgid "Last pulled: %1$s ago, containing %2$d products"
@@ -670,44 +436,19 @@
 msgstr ""
 
 #: src/API/FeedState.php:415
->>>>>>> c0eebf9f
 msgid "Feed ingestion failed."
 msgstr ""
 
 #. Translators: %1$s Time difference string
-<<<<<<< HEAD
-#: src/API/FeedState.php:483
-msgid "Last attempt: %1$s ago"
-msgstr ""
-
-#: src/API/FeedState.php:493
-=======
 #: src/API/FeedState.php:418
 msgid "Last attempt: %1$s ago"
 msgstr ""
 
 #: src/API/FeedState.php:429
->>>>>>> c0eebf9f
 msgid "Unknown status in workflow."
 msgstr ""
 
 #. Translators: The status text returned by the API.
-<<<<<<< HEAD
-#: src/API/FeedState.php:496
-msgid "API returned an unknown status: %1$s"
-msgstr ""
-
-#: src/API/FeedState.php:519
-msgid "Remote sync status"
-msgstr ""
-
-#. Translators: The error message as returned by the Pinterest API
-#: src/API/FeedState.php:588
-msgid "Pinterest returned: %1$s"
-msgstr ""
-
-#: src/API/Health.php:69
-=======
 #: src/API/FeedState.php:432
 msgid "API returned an unknown status: %1$s"
 msgstr ""
@@ -717,22 +458,10 @@
 msgstr ""
 
 #: src/API/HealthCheck.php:65
->>>>>>> c0eebf9f
 msgid "Could not get approval status from Pinterest."
 msgstr ""
 
 #. Translators: The error description as returned from the API
-<<<<<<< HEAD
-#: src/API/Health.php:83
-msgid "Could not fetch account status. [%s]"
-msgstr ""
-
-#: src/API/Settings.php:68
-msgid "Missing option parameters."
-msgstr ""
-
-#: src/API/Settings.php:74
-=======
 #: src/API/HealthCheck.php:79
 msgid "Could not fetch account status. [%s]"
 msgstr ""
@@ -742,25 +471,19 @@
 msgstr ""
 
 #: src/API/Options.php:68
->>>>>>> c0eebf9f
 msgid "There was an error saving the settings."
 msgstr ""
 
-#: src/API/Tags.php:50
+#: src/API/Tags.php:52
 msgid "Advertiser missing"
 msgstr ""
 
-#: src/API/Tags.php:56
-#: src/PinterestSyncSettings.php:111
-msgid "Response error"
-msgstr ""
-
-#: src/API/Tags.php:65
+#: src/API/Tags.php:70
 msgid "Could not create a tag. Please check the logs for additional information."
 msgstr ""
 
 #. Translators: The error description as returned from the API
-#: src/API/Tags.php:80
+#: src/API/Tags.php:79
 msgid "No tracking tag available. [%s]"
 msgstr ""
 
@@ -779,39 +502,11 @@
 msgstr ""
 
 #. translators: error message with file path
-<<<<<<< HEAD
-#: src/FeedFileOperations.php:114
-=======
 #: src/FeedFileOperations.php:115
->>>>>>> c0eebf9f
 msgid "Temporary file: %s is not writeable."
 msgstr ""
 
 #. translators: 1: temporary file name 2: final file name
-<<<<<<< HEAD
-#: src/FeedFileOperations.php:135
-msgid "Could not rename %1$s to %2$s"
-msgstr ""
-
-#. translators: time in the format hours:minutes:seconds
-#: src/FeedGenerator.php:119
-msgid "Feed scheduled to run at %s."
-msgstr ""
-
-#: src/FeedGenerator.php:141
-msgid "Feed generation queued."
-msgstr ""
-
-#: src/FeedGenerator.php:152
-msgid "Feed generation start. Preparing temporary files."
-msgstr ""
-
-#: src/FeedGenerator.php:198
-msgid "Feed generation end. Moving files to the final destination."
-msgstr ""
-
-#: src/FeedGenerator.php:213
-=======
 #: src/FeedFileOperations.php:137
 msgid "Could not rename %1$s to %2$s"
 msgstr ""
@@ -849,27 +544,17 @@
 msgstr ""
 
 #: src/FeedGenerator.php:322
->>>>>>> c0eebf9f
 msgid "Feed generated successfully."
 msgstr ""
 
 #. translators: number of products
-<<<<<<< HEAD
-#: src/FeedGenerator.php:301
+#: src/FeedGenerator.php:411
 msgid "Feed batch generated. Wrote %s products to the feed file."
 msgstr ""
 
-#: src/FeedGenerator.php:572
-msgid "Aborting the feed generation after too many retries."
-msgstr ""
-
-#. Translators: The batch number.
-#: src/FeedGenerator.php:582
-msgid "There was an error running the batch #%s, it will be rescheduled to run again."
-msgstr ""
-
-#: src/FeedGenerator.php:659
-msgid "There was not possible to re-schedule the action, no args available."
+#. Translators: 1: Action Scheduler hook name, 2: Error message about why action has failed to execute.
+#: src/FeedGenerator.php:524
+msgid "Feed Generator `%1$s` Action failed to execute due to an error thrown `%2$s.`. A complete feed generation retry has been scheduled."
 msgstr ""
 
 #: src/FeedRegistration.php:96
@@ -883,27 +568,6 @@
 
 #: src/Feeds.php:58
 msgid "No feed found with the requested ID."
-=======
-#: src/FeedGenerator.php:411
-msgid "Feed batch generated. Wrote %s products to the feed file."
-msgstr ""
-
-#. Translators: 1: Action Scheduler hook name, 2: Error message about why action has failed to execute.
-#: src/FeedGenerator.php:524
-msgid "Feed Generator `%1$s` Action failed to execute due to an error thrown `%2$s.`. A complete feed generation retry has been scheduled."
-msgstr ""
-
-#: src/FeedRegistration.php:96
-msgid "Could not register feed."
-msgstr ""
-
-#: src/Feeds.php:46
-#: src/Feeds.php:88
-msgid "Wrong feed info."
-msgstr ""
-
-#: src/Feeds.php:58
-msgid "No feed found with the requested ID."
 msgstr ""
 
 #: src/Feeds.php:219
@@ -913,7 +577,6 @@
 #. Translators: The error message as returned by the Pinterest API
 #: src/FeedStatusService.php:223
 msgid "Pinterest returned: %1$s"
->>>>>>> c0eebf9f
 msgstr ""
 
 #. translators: %s is the locale code.
@@ -946,13 +609,10 @@
 msgid "There was a previous error trying to create or update merchant."
 msgstr ""
 
-<<<<<<< HEAD
-=======
 #: src/MultichannelMarketing/MarketingChannelRegistrar.php:34
 msgid "Marketing channel registration failed: "
 msgstr ""
 
->>>>>>> c0eebf9f
 #: src/Notes/Collection/AbstractCompleteOnboarding.php:72
 msgid "Complete setup"
 msgstr ""
@@ -997,19 +657,11 @@
 msgid "Enable Sync"
 msgstr ""
 
-<<<<<<< HEAD
-#: src/PinterestSyncSettings.php:83
-msgid "Missing method to sync the setting."
-msgstr ""
-
-#: src/PinterestSyncSettings.php:103
-=======
 #: src/PinterestSyncSettings.php:85
 msgid "Missing method to sync the setting."
 msgstr ""
 
 #: src/PinterestSyncSettings.php:107
->>>>>>> c0eebf9f
 msgid "Tracking advertiser or tag missing"
 msgstr ""
 
@@ -1184,17 +836,6 @@
 msgstr ""
 
 #. translators: %s credits value with currency formatted using wc_price
-<<<<<<< HEAD
-#: assets/source/catalog-sync/sections/SyncState.js:50
-msgid "You have %s of free ad credits left to use"
-msgstr ""
-
-#: assets/source/catalog-sync/sections/SyncState.js:61
-msgid "Overview"
-msgstr ""
-
-#: assets/source/catalog-sync/sections/SyncState.js:75
-=======
 #: assets/source/catalog-sync/sections/SyncState.js:49
 msgid "You have %s of free ad credits left to use"
 msgstr ""
@@ -1204,7 +845,6 @@
 msgstr ""
 
 #: assets/source/catalog-sync/sections/SyncState.js:74
->>>>>>> c0eebf9f
 msgid "Create ads to increase your reach with the <adsManagerLink>Pinterest ads manager</adsManagerLink>"
 msgstr ""
 
@@ -1244,7 +884,7 @@
 msgid "The integration is only available to approved stores participating in the beta program."
 msgstr ""
 
-#: assets/source/components/prelaunch-notice/index.js:48
+#: assets/source/components/prelaunch-notice/index.js:49
 msgid "Click here for more information."
 msgstr ""
 
@@ -1253,7 +893,7 @@
 msgstr ""
 
 #: assets/source/setup-guide/app/components/Account/BusinessAccountSelection.js:90
-#: assets/source/setup-guide/app/components/Account/Connection.js:244
+#: assets/source/setup-guide/app/components/Account/Connection.js:245
 msgid "Connect"
 msgstr ""
 
@@ -1269,39 +909,39 @@
 msgid "Create business account"
 msgstr ""
 
-#: assets/source/setup-guide/app/components/Account/Connection.js:114
+#: assets/source/setup-guide/app/components/Account/Connection.js:115
 msgid "Are you sure?"
 msgstr ""
 
-#: assets/source/setup-guide/app/components/Account/Connection.js:121
+#: assets/source/setup-guide/app/components/Account/Connection.js:122
 msgid "Are you sure you want to disconnect this account?"
 msgstr ""
 
-#: assets/source/setup-guide/app/components/Account/Connection.js:132
+#: assets/source/setup-guide/app/components/Account/Connection.js:133
 msgid "Yes, I'm sure"
 msgstr ""
 
-#: assets/source/setup-guide/app/components/Account/Connection.js:138
+#: assets/source/setup-guide/app/components/Account/Connection.js:139
 msgid "Cancel"
 msgstr ""
 
-#: assets/source/setup-guide/app/components/Account/Connection.js:167
+#: assets/source/setup-guide/app/components/Account/Connection.js:168
 msgid "There was a problem while trying to disconnect."
 msgstr ""
 
-#: assets/source/setup-guide/app/components/Account/Connection.js:191
+#: assets/source/setup-guide/app/components/Account/Connection.js:192
 msgid "Business account"
 msgstr ""
 
-#: assets/source/setup-guide/app/components/Account/Connection.js:195
+#: assets/source/setup-guide/app/components/Account/Connection.js:196
 msgid "Personal account"
 msgstr ""
 
-#: assets/source/setup-guide/app/components/Account/Connection.js:213
+#: assets/source/setup-guide/app/components/Account/Connection.js:214
 msgid "Disconnect"
 msgstr ""
 
-#: assets/source/setup-guide/app/components/Account/Connection.js:224
+#: assets/source/setup-guide/app/components/Account/Connection.js:225
 msgid "Connect your Pinterest Account"
 msgstr ""
 
@@ -1379,25 +1019,6 @@
 msgid "Save changes"
 msgstr ""
 
-<<<<<<< HEAD
-#: assets/source/setup-guide/app/components/SyncSettings/index.js:42
-msgid "Settings successfully synced with Pinterest Ads Manager."
-msgstr ""
-
-#: assets/source/setup-guide/app/components/SyncSettings/index.js:53
-msgid "Failed to sync settings with Pinterest Ads Manager."
-msgstr ""
-
-#: assets/source/setup-guide/app/components/SyncSettings/index.js:91
-msgid "Syncing settings"
-msgstr ""
-
-#: assets/source/setup-guide/app/components/SyncSettings/index.js:99
-msgid "Sync to get latest settings from Pinterest Ads Manager"
-msgstr ""
-
-#: assets/source/setup-guide/app/components/SyncSettings/index.js:106
-=======
 #: assets/source/setup-guide/app/components/SyncSettings/index.js:43
 msgid "Settings successfully synced with Pinterest Ads Manager."
 msgstr ""
@@ -1415,7 +1036,6 @@
 msgstr ""
 
 #: assets/source/setup-guide/app/components/SyncSettings/index.js:107
->>>>>>> c0eebf9f
 msgid "Sync"
 msgstr ""
 
@@ -1567,11 +1187,7 @@
 msgstr ""
 
 #: assets/source/setup-guide/app/constants.js:155
-<<<<<<< HEAD
-#: assets/source/setup-guide/app/constants.js:232
-=======
 #: assets/source/setup-guide/app/constants.js:233
->>>>>>> c0eebf9f
 msgid "Merchant does not meet minimum website quality requirements"
 msgstr ""
 
@@ -1591,45 +1207,6 @@
 msgid "We recently updated our <merchantGuidelinesLink>merchant guidelines</merchantGuidelinesLink> and have found that your account is currently not in compliance with our guidelines. Merchants who do not comply with our guidelines will not be able to distribute or promote product Pins from their catalog on Pinterest. If you’d like to appeal this decision, review our guidelines for more detailed information on how you can get your products on Pinterest."
 msgstr ""
 
-<<<<<<< HEAD
-#: assets/source/setup-guide/app/constants.js:192
-msgid "Resale marketplaces are not allowed"
-msgstr ""
-
-#: assets/source/setup-guide/app/constants.js:196
-msgid "Affiliate links are not allowed"
-msgstr ""
-
-#: assets/source/setup-guide/app/constants.js:200
-msgid "Account does not meet the website requirements for verification"
-msgstr ""
-
-#: assets/source/setup-guide/app/constants.js:204
-msgid "Account does not meet the product requirements for verification"
-msgstr ""
-
-#: assets/source/setup-guide/app/constants.js:208
-msgid "Account does not meet the brand reputation criteria for verification"
-msgstr ""
-
-#: assets/source/setup-guide/app/constants.js:212
-msgid "The template of the website is incomplete"
-msgstr ""
-
-#: assets/source/setup-guide/app/constants.js:216
-msgid "Merchant does not meet community guidelines"
-msgstr ""
-
-#: assets/source/setup-guide/app/constants.js:220
-msgid "Merchant has exceeded number of reported ads"
-msgstr ""
-
-#: assets/source/setup-guide/app/constants.js:224
-msgid "Merchant has exceeded number of user reports"
-msgstr ""
-
-#: assets/source/setup-guide/app/constants.js:228
-=======
 #: assets/source/setup-guide/app/constants.js:193
 msgid "Resale marketplaces are not allowed"
 msgstr ""
@@ -1667,7 +1244,6 @@
 msgstr ""
 
 #: assets/source/setup-guide/app/constants.js:229
->>>>>>> c0eebf9f
 msgid "Merchant does not meet minimum product requirements"
 msgstr ""
 
@@ -1692,78 +1268,6 @@
 msgstr ""
 
 #. translators: %s: error reason returned by Pinterest when verifying website claim fail.
-<<<<<<< HEAD
-#: assets/source/setup-guide/app/steps/ClaimWebsite.js:48
-msgid "<strong>We were unable to verify this domain.</strong> %s"
-msgstr ""
-
-#: assets/source/setup-guide/app/steps/ClaimWebsite.js:136
-msgid "Couldn’t verify your domain."
-msgstr ""
-
-#: assets/source/setup-guide/app/steps/ClaimWebsite.js:153
-msgid "Start verification"
-msgstr ""
-
-#: assets/source/setup-guide/app/steps/ClaimWebsite.js:157
-#: assets/source/setup-guide/app/steps/ClaimWebsite.js:197
-msgid "Verifying…"
-msgstr ""
-
-#: assets/source/setup-guide/app/steps/ClaimWebsite.js:158
-msgid "Try again"
-msgstr ""
-
-#: assets/source/setup-guide/app/steps/ClaimWebsite.js:159
-msgid "Verified"
-msgstr ""
-
-#: assets/source/setup-guide/app/steps/ClaimWebsite.js:180
-#: assets/source/setup-guide/app/steps/SetupTracking.js:273
-msgid "Try Again"
-msgstr ""
-
-#: assets/source/setup-guide/app/steps/ClaimWebsite.js:181
-#: assets/source/setup-guide/app/steps/SetupTracking.js:274
-msgid "Complete Setup"
-msgstr ""
-
-#: assets/source/setup-guide/app/steps/ClaimWebsite.js:206
-msgid "Connected successfully."
-msgstr ""
-
-#: assets/source/setup-guide/app/steps/ClaimWebsite.js:221
-#: assets/source/setup-guide/app/steps/SetupTracking.js:320
-msgid "There was a problem connecting the advertiser."
-msgstr ""
-
-#: assets/source/setup-guide/app/steps/ClaimWebsite.js:233
-#: assets/source/setup-guide/app/steps/ClaimWebsite.js:246
-#: assets/source/setup-guide/app/views/WizardApp.js:75
-msgid "Claim your website"
-msgstr ""
-
-#: assets/source/setup-guide/app/steps/ClaimWebsite.js:237
-msgid "Step Two"
-msgstr ""
-
-#: assets/source/setup-guide/app/steps/ClaimWebsite.js:250
-msgid "Verified domain"
-msgstr ""
-
-#: assets/source/setup-guide/app/steps/ClaimWebsite.js:270
-msgid "Verify your domain to claim your website"
-msgstr ""
-
-#: assets/source/setup-guide/app/steps/ClaimWebsite.js:276
-msgid "This will allow access to analytics for the Pins you publish from your site, the analytics on Pins that other people create from your site, and let people know where they can find more of your content."
-msgstr ""
-
-#: assets/source/setup-guide/app/steps/components/AdsCreditsPromo.js:55
-msgid "As a new Pinterest customer, you can get $125 in free ad credits when you successfully set up Pinterest for WooCommerce and spend $15 on Pinterest Ads. <a>Pinterest Terms and conditions</a> apply."
-msgstr ""
-
-=======
 #: assets/source/setup-guide/app/steps/ClaimWebsite.js:52
 msgid "<strong>We were unable to verify this domain.</strong> %s"
 msgstr ""
@@ -1820,17 +1324,12 @@
 msgid "As a new Pinterest customer, you can get $125 in free ad credits when you successfully set up Pinterest for WooCommerce and spend $15 on Pinterest Ads. <a>Pinterest Terms and conditions</a> apply."
 msgstr ""
 
->>>>>>> c0eebf9f
 #: assets/source/setup-guide/app/steps/SetupAccount.js:97
 msgid "Couldn’t retrieve your linked business accounts."
 msgstr ""
 
 #: assets/source/setup-guide/app/steps/SetupAccount.js:109
-<<<<<<< HEAD
-#: assets/source/setup-guide/app/views/WizardApp.js:60
-=======
 #: assets/source/setup-guide/app/views/WizardApp.js:63
->>>>>>> c0eebf9f
 msgid "Set up your business account"
 msgstr ""
 
@@ -1850,21 +1349,6 @@
 msgid "Set up a free Pinterest business account to get access to analytics on your Pins and the ability to run ads. This requires agreeing to our <adGuidelinesLink>advertising guidelines</adGuidelinesLink> and following our <merchantGuidelinesLink>merchant guidelines</merchantGuidelinesLink>."
 msgstr ""
 
-<<<<<<< HEAD
-#: assets/source/setup-guide/app/steps/SetupAccount.js:205
-msgid "Or, create a new Pinterest account"
-msgstr ""
-
-#: assets/source/setup-guide/app/steps/SetupAccount.js:232
-msgid "Or, convert your personal account"
-msgstr ""
-
-#: assets/source/setup-guide/app/steps/SetupAccount.js:244
-#: assets/source/setup-guide/app/steps/SetupTracking.js:272
-msgid "Continue"
-msgstr ""
-
-=======
 #: assets/source/setup-guide/app/steps/SetupAccount.js:208
 msgid "Or, create a new Pinterest account"
 msgstr ""
@@ -1873,7 +1357,6 @@
 msgid "Or, convert your personal account"
 msgstr ""
 
->>>>>>> c0eebf9f
 #: assets/source/setup-guide/app/steps/SetupPins.js:73
 msgid "Publish Pins and Rich Pins"
 msgstr ""
@@ -1900,48 +1383,6 @@
 
 #: assets/source/setup-guide/app/steps/SetupPins.js:129
 msgid "Matches conversion data with the person responsible for the conversion and lets you track cross-device checkouts. Requires Track Conversion option to be enabled. <link>See more</link>"
-<<<<<<< HEAD
-msgstr ""
-
-#: assets/source/setup-guide/app/steps/SetupPins.js:175
-msgid "Automatic Enhanced Match support"
-msgstr ""
-
-#: assets/source/setup-guide/app/steps/SetupPins.js:181
-msgid "Uses hashed information that your customers have already provided to your business to help match more of your website visitors and conversions to people on Pinterest. Enabling it may improve the performance of your campaigns and can help increase the size of your Pinterest tag audiences."
-msgstr ""
-
-#: assets/source/setup-guide/app/steps/SetupPins.js:205
-msgid "Manage information shared on <linkAdsManager>Pinterest Ads Manager </linkAdsManager>"
-msgstr ""
-
-#: assets/source/setup-guide/app/steps/SetupPins.js:232
-msgid "Rich Pins"
-msgstr ""
-
-#: assets/source/setup-guide/app/steps/SetupPins.js:238
-msgid "Add Rich Pins for Products"
-msgstr ""
-
-#: assets/source/setup-guide/app/steps/SetupPins.js:244
-msgid "Automatically create and update rich pins on Pinterest for all synced products."
-msgstr ""
-
-#: assets/source/setup-guide/app/steps/SetupPins.js:261
-msgid "Add Rich Pins for Posts"
-msgstr ""
-
-#: assets/source/setup-guide/app/steps/SetupPins.js:267
-msgid "Automatically create and update rich pins on Pinterest for posts."
-msgstr ""
-
-#: assets/source/setup-guide/app/steps/SetupPins.js:287
-#: assets/source/setup-guide/app/steps/SetupPins.js:293
-msgid "Save to Pinterest"
-msgstr ""
-
-#: assets/source/setup-guide/app/steps/SetupPins.js:299
-=======
 msgstr ""
 
 #: assets/source/setup-guide/app/steps/SetupPins.js:176
@@ -1982,7 +1423,6 @@
 msgstr ""
 
 #: assets/source/setup-guide/app/steps/SetupPins.js:302
->>>>>>> c0eebf9f
 msgid "Adds a ‘Save’ button on images allowing customers to save things straight from your website to Pinterest."
 msgstr ""
 
@@ -2006,10 +1446,6 @@
 msgid "Couldn’t retrieve your tags."
 msgstr ""
 
-<<<<<<< HEAD
-#: assets/source/setup-guide/app/steps/SetupTracking.js:332
-#: assets/source/setup-guide/app/steps/SetupTracking.js:349
-=======
 #: assets/source/setup-guide/app/steps/SetupTracking.js:273
 msgid "Try Again"
 msgstr ""
@@ -2025,7 +1461,6 @@
 #: assets/source/setup-guide/app/steps/SetupTracking.js:332
 #: assets/source/setup-guide/app/steps/SetupTracking.js:349
 #: assets/source/setup-guide/app/views/WizardApp.js:84
->>>>>>> c0eebf9f
 msgid "Track conversions with the Pinterest tag"
 msgstr ""
 
@@ -2039,43 +1474,6 @@
 
 #: assets/source/setup-guide/app/steps/SetupTracking.js:357
 msgid "The <linkTag>Pinterest tag</linkTag> is a piece of JavaScript code you put on your website to gather conversion insights and build audiences to target based on actions people have taken on your site."
-<<<<<<< HEAD
-msgstr ""
-
-#: assets/source/setup-guide/app/steps/SetupTracking.js:380
-msgid "Using conversion tags means you agree to our <linkGuidelines>Ad Guidelines</linkGuidelines> and <linkTerms>Ad Data Terms</linkTerms>."
-msgstr ""
-
-#: assets/source/setup-guide/app/steps/SetupTracking.js:416
-msgid "<linkAem>Automatic Enhanced Match</linkAem> is enabled by default to match more of your website visitors and conversions to people on Pinterest. You can manage this in Settings."
-msgstr ""
-
-#: assets/source/setup-guide/app/steps/SetupTracking.js:451
-msgid "Advertiser"
-msgstr ""
-
-#: assets/source/setup-guide/app/steps/SetupTracking.js:475
-msgid "Select the advertiser for which you would like to install a tracking snippet."
-msgstr ""
-
-#: assets/source/setup-guide/app/steps/SetupTracking.js:488
-msgid "Tracking Tag"
-msgstr ""
-
-#: assets/source/setup-guide/app/steps/SetupTracking.js:516
-msgid "Select the tracking tag to use."
-msgstr ""
-
-#: assets/source/setup-guide/app/steps/SetupTracking.js:533
-msgid "In order to proceed you need to read and accept the contents of the Pinterest Advertising Agreement."
-msgstr ""
-
-#: assets/source/setup-guide/app/steps/SetupTracking.js:541
-msgid "I accept the <link>Pinterest Advertising Agreement</link>"
-msgstr ""
-
-#: assets/source/setup-guide/app/steps/SetupTracking.js:587
-=======
 msgstr ""
 
 #: assets/source/setup-guide/app/steps/SetupTracking.js:381
@@ -2111,7 +1509,6 @@
 msgstr ""
 
 #: assets/source/setup-guide/app/steps/SetupTracking.js:594
->>>>>>> c0eebf9f
 msgid "An error occurred while attempting to fetch Advertisers & Tags from Pinterest. Please try again."
 msgstr ""
 
@@ -2131,65 +1528,6 @@
 msgid "By clicking ‘Get started’, you agree to our <a>Terms of Service</a>."
 msgstr ""
 
-<<<<<<< HEAD
-#: assets/source/setup-guide/app/views/LandingPageApp.js:174
-msgid "Try Pinterest for WooCommerce and get $125 in ad credits!"
-msgstr ""
-
-#: assets/source/setup-guide/app/views/LandingPageApp.js:181
-msgid "To help you get started with Pinterest Ads, new Pinterest customers can get $125 in ad credits when they have successfully set up Pinterest for WooCommerce and spend $15 on Pinterest Ads. <a>Pinterest Terms and conditions</a> apply."
-msgstr ""
-
-#: assets/source/setup-guide/app/views/LandingPageApp.js:217
-msgid "Sync your catalog"
-msgstr ""
-
-#: assets/source/setup-guide/app/views/LandingPageApp.js:221
-msgid "Connect your store to seamlessly sync your product catalog with Pinterest and create rich pins for each item. Your pins are kept up to date with daily automatic updates."
-msgstr ""
-
-#: assets/source/setup-guide/app/views/LandingPageApp.js:231
-msgid "Increase organic reach"
-msgstr ""
-
-#: assets/source/setup-guide/app/views/LandingPageApp.js:235
-msgid "Pinterest users can easily discover, save and buy products from your website without any advertising spend from you. Track your performance with the Pinterest tag."
-msgstr ""
-
-#: assets/source/setup-guide/app/views/LandingPageApp.js:245
-msgid "Create a storefront on Pinterest"
-msgstr ""
-
-#: assets/source/setup-guide/app/views/LandingPageApp.js:249
-msgid "Syncing your catalog creates a Shop tab on your Pinterest profile which allows Pinterest users to easily discover your products."
-msgstr ""
-
-#: assets/source/setup-guide/app/views/LandingPageApp.js:273
-msgid "Frequently asked questions"
-msgstr ""
-
-#: assets/source/setup-guide/app/views/LandingPageApp.js:280
-msgid "Why am I getting an “Account not connected” error message?"
-msgstr ""
-
-#: assets/source/setup-guide/app/views/LandingPageApp.js:284
-msgid "Your password might have changed recently. Click Reconnect Pinterest Account and follow the instructions on screen to restore the connection."
-msgstr ""
-
-#: assets/source/setup-guide/app/views/LandingPageApp.js:291
-msgid "I have more than one Pinterest Advertiser account. Can I connect my WooCommerce store to multiple Pinterest Advertiser accounts?"
-msgstr ""
-
-#: assets/source/setup-guide/app/views/LandingPageApp.js:295
-msgid "Only one Pinterest advertiser account can be linked to each WooCommerce store. If you want to connect a different Pinterest advertiser account you will need to either Disconnect the existing Pinterest Advertiser account from your current WooCommerce store and connect a different Pinterest Advertiser account, or Create another WooCommerce store and connect the additional Pinterest Advertiser account."
-msgstr ""
-
-#: assets/source/setup-guide/app/views/LandingPageApp.js:302
-msgid "How do I redeem the $125 ad credit from Pinterest?"
-msgstr ""
-
-#: assets/source/setup-guide/app/views/LandingPageApp.js:306
-=======
 #: assets/source/setup-guide/app/views/LandingPageApp.js:176
 msgid "Try Pinterest for WooCommerce and get $125 in ad credits!"
 msgstr ""
@@ -2247,7 +1585,6 @@
 msgstr ""
 
 #: assets/source/setup-guide/app/views/LandingPageApp.js:308
->>>>>>> c0eebf9f
 msgid "To be eligible and redeem the $125 ad credit from Pinterest, you must complete the setup of Pinterest for WooCommerce, set up your billing with Pinterest Ads manager, and spend $15 with Pinterest ads. Ad credits may vary by country and is subject to availability. Credits may take up to 24 hours to be credited to the user. Each user is only eligible to receive the ad credits once."
 msgstr ""
 
