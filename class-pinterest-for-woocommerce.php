<?php
/**
 * Installation related functions and actions.
 *
 * @package  Pinterest_For_Woocommerce
 * @version  1.0.0
 */

use Automattic\WooCommerce\Pinterest as Pinterest;

if ( ! class_exists( 'Pinterest_For_Woocommerce' ) ) :

	/**
	 * Base Plugin class holding generic functionality
	 */
	final class Pinterest_For_Woocommerce {

		/**
		 * Tos IDs and URLs per country.
		 */
		const TOS_PER_COUNTRY = array(
			'US' => array(
				'tos_id'    => 8,
				'terms_url' => 'https://business.pinterest.com/en/pinterest-advertising-services-agreement',
			),
			'CA' => array(
				'tos_id'    => 8,
				'terms_url' => 'https://business.pinterest.com/en/pinterest-advertising-services-agreement',
			),
			'FR' => array(
				'tos_id'    => 11,
				'terms_url' => 'https://business.pinterest.com/fr/pinterest-advertising-services-agreement',
			),
			'BR' => array(
				'tos_id'    => 15,
				'terms_url' => 'https://business.pinterest.com/pt-br/pinterest-advertising-services-agreement/',
			),
			'MX' => array(
				'tos_id'    => 16,
				'terms_url' => 'https://business.pinterest.com/es/pinterest-advertising-services-agreement/mexico/',
			),
			'*'  => array(
				'tos_id'    => 9,
				'terms_url' => 'https://business.pinterest.com/en-gb/pinterest-advertising-services-agreement/',
			),
		);

		/**
		 * Set the minimum required versions for the plugin.
		 */
		const PLUGIN_REQUIREMENTS = array(
			'php_version' => '7.3',
			'wp_version'  => '5.6',
			'wc_version'  => '5.3',
		);

		/**
		 * Pinterest_For_Woocommerce version.
		 *
		 * @var string
		 */
		public $version = PINTEREST_FOR_WOOCOMMERCE_VERSION;

		/**
		 * The single instance of the class.
		 *
		 * @var Pinterest_For_Woocommerce
		 * @since 1.0.0
		 */
		protected static $instance = null;

		/**
		 * The initialized state of the class.
		 *
		 * @var Pinterest_For_Woocommerce
		 * @since 1.0.0
		 */
		protected static $initialized = false;

		/**
		 * When set to true, the settings have been
		 * changed and the runtime cached must be flushed
		 *
		 * @var Pinterest_For_Woocommerce
		 * @since 1.0.0
		 */
		protected static $dirty_settings = array();

		/**
		 * The default settings that will be created
		 * with the given values, if they don't exist.
		 *
		 * @var Pinterest_For_Woocommerce
		 * @since 1.0.0
		 */
		protected static $default_settings = array(
			'track_conversions'      => true,
			'enhanced_match_support' => true,
			'save_to_pinterest'      => true,
			'rich_pins_on_posts'     => true,
			'rich_pins_on_products'  => true,
			'product_sync_enabled'   => true,
			'enable_debug_logging'   => false,
			'erase_plugin_data'      => false,
		);

		/**
		 * Main Pinterest_For_Woocommerce Instance.
		 *
		 * Ensures only one instance of Pinterest_For_Woocommerce is loaded or can be loaded.
		 *
		 * @since 1.0.0
		 * @static
		 * @see Pinterest_For_Woocommerce()
		 * @return Pinterest_For_Woocommerce - Main instance.
		 */
		public static function instance() {
			if ( is_null( self::$instance ) ) {
				self::$instance = new self();
				self::$instance->maybe_init_plugin();
			}
			return self::$instance;
		}

		/**
		 * Cloning is forbidden.
		 *
		 * @since 1.0.0
		 */
		public function __clone() {
			_doing_it_wrong( __FUNCTION__, esc_html__( 'Cheatin&#8217; huh?', 'pinterest-for-woocommerce' ), '1.0.0' );
		}

		/**
		 * Unserializing instances of this class is forbidden.
		 *
		 * @since 1.0.0
		 */
		public function __wakeup() {
			_doing_it_wrong( __FUNCTION__, esc_html__( 'Cheatin&#8217; huh?', 'pinterest-for-woocommerce' ), '1.0.0' );
		}

		/**
		 * Pinterest For WooCommerce plugin update initializer.
		 */
		public function maybe_update_plugin() {
			// 1.0.1 marks the addition of the update feature.
			$previous_version = get_option( PINTEREST_FOR_WOOCOMMERCE_VERSION_OPTION_NAME, '1.0.1' );
			if ( version_compare( $this->version, $previous_version, '>' ) ) {
				Pinterest\PluginUpdate::update( $previous_version );
				update_option( PINTEREST_FOR_WOOCOMMERCE_VERSION_OPTION_NAME, $this->version );
			}
		}

		/**
		 * Pinterest_For_Woocommerce Initializer.
		 */
		public function maybe_init_plugin() {
			if ( self::$initialized ) {
				_doing_it_wrong( __FUNCTION__, esc_html__( 'Only a single instance of this class is allowed. Use singleton.', 'pinterest-for-woocommerce' ), '1.0.0' );
				return;
			}

			self::$initialized = true;

			$this->define_constants();

			add_action( 'plugins_loaded', array( $this, 'init_plugin' ) );

			do_action( 'pinterest_for_woocommerce_loaded' );
		}


		/**
		 * Define Pinterest_For_Woocommerce Constants.
		 */
		private function define_constants() {
			define( 'PINTEREST_FOR_WOOCOMMERCE_PREFIX', 'pinterest-for-woocommerce' );
			define( 'PINTEREST_FOR_WOOCOMMERCE_PLUGIN_BASENAME', plugin_basename( PINTEREST_FOR_WOOCOMMERCE_PLUGIN_FILE ) );
			define( 'PINTEREST_FOR_WOOCOMMERCE_OPTION_NAME', 'pinterest_for_woocommerce' );
			define( 'PINTEREST_FOR_WOOCOMMERCE_DATA_NAME', 'pinterest_for_woocommerce_data' );
			define( 'PINTEREST_FOR_WOOCOMMERCE_LOG_PREFIX', 'pinterest-for-woocommerce' );
			define( 'PINTEREST_FOR_WOOCOMMERCE_WOO_CONNECT_URL', 'https://connect.woocommerce.com/' );
			define( 'PINTEREST_FOR_WOOCOMMERCE_WOO_CONNECT_SERVICE', 'pinterestv3native' );
			define( 'PINTEREST_FOR_WOOCOMMERCE_API_NAMESPACE', 'pinterest' );
			define( 'PINTEREST_FOR_WOOCOMMERCE_API_VERSION', '1' );
			define( 'PINTEREST_FOR_WOOCOMMERCE_API_AUTH_ENDPOINT', 'oauth/callback' );
			define( 'PINTEREST_FOR_WOOCOMMERCE_AUTH', PINTEREST_FOR_WOOCOMMERCE_PREFIX . '_auth_key' );
<<<<<<< HEAD
			define( 'PINTEREST_FOR_WOOCOMMERCE_VERSION_OPTION_NAME', PINTEREST_FOR_WOOCOMMERCE_PREFIX . '-version' );
=======
			define( 'PINTEREST_FOR_WOOCOMMERCE_TRACKER_PREFIX', 'pfw' );
>>>>>>> bebc10e5
		}


		/**
		 * What type of request is this?
		 *
		 * @param  string $type admin, ajax, cron or frontend.
		 * @return bool
		 */
		private function is_request( $type ) {
			switch ( $type ) {
				case 'admin':
					return is_admin();
				case 'ajax':
					return defined( 'DOING_AJAX' );
				case 'cron':
					return defined( 'DOING_CRON' );
				case 'frontend':
					return ( ! is_admin() || defined( 'DOING_AJAX' ) ) && ! defined( 'DOING_CRON' );
			}
		}

		/**
		 * Include required core files used in admin and on the frontend.
		 */
		private function includes() {

			include_once 'includes/class-pinterest-for-woocommerce-ads-supported-countries.php';

			if ( $this->is_request( 'admin' ) ) {
				include_once 'includes/admin/class-pinterest-for-woocommerce-admin.php';
			}

			if ( $this->is_request( 'frontend' ) ) {
				include_once 'includes/class-pinterest-for-woocommerce-frontend-assets.php';
			}
		}

		/**
		 * Include plugins files and hook into actions and filters.
		 *
		 * @since  1.0.0
		 */
		public function init_plugin() {

			if ( ! $this->check_plugin_requirements() ) {
				return;
			}

			$this->includes();

			add_action( 'init', array( $this, 'init' ), 0 );
			add_action( 'admin_init', array( $this, 'admin_init' ), 0 );
			add_action( 'rest_api_init', array( $this, 'init_api_endpoints' ) );
			add_action( 'wp_head', array( $this, 'maybe_inject_verification_code' ) );
			add_action( 'wp_head', array( Pinterest\RichPins::class, 'maybe_inject_rich_pins_opengraph_tags' ) );
			add_action( 'wp', array( Pinterest\SaveToPinterest::class, 'maybe_init' ) );
			add_action( 'plugins_loaded', array( $this, 'maybe_update_plugin' ) );
			add_action( 'init', array( Pinterest\Tracking::class, 'maybe_init' ) );
			add_action( 'init', array( Pinterest\ProductSync::class, 'maybe_init' ) );
			add_action( 'init', array( Pinterest\TrackerSnapshot::class, 'maybe_init' ) );

			add_action( 'pinterest_for_woocommerce_token_saved', array( $this, 'set_default_settings' ) );
			add_action( 'pinterest_for_woocommerce_token_saved', array( $this, 'update_account_data' ) );

			// Handle the Pinterest verification URL.
			add_action( 'parse_request', array( $this, 'verification_request' ) );

			// Allow access to our option through the REST API.
			add_filter( 'woocommerce_rest_api_option_permissions', array( $this, 'add_option_permissions' ), 10, 1 );

			// Disconnect advertiser if advertiser or tag change.
			add_action( 'update_option_pinterest_for_woocommerce', array( $this, 'maybe_disconnect_advertiser' ), 10, 2 );
		}


		/**
		 * Init Pinterest_For_Woocommerce when WordPress Initialises.
		 */
		public function init() {
			// Before init action.
			do_action( 'before_pinterest_for_woocommerce_init' );

			// Set up localisation.
			$this->load_plugin_textdomain();

			// Init action.
			do_action( 'pinterest_for_woocommerce_init' );
		}

		/**
		 * Init classes for admin interface.
		 */
		public function admin_init() {
			$view_factory         = new Pinterest\View\PHPViewFactory();
			$admin                = new Pinterest\Admin\Admin( $view_factory );
			$attributes_tab       = new Pinterest\Admin\Product\Attributes\AttributesTab( $admin );
			$variation_attributes = new Pinterest\Admin\Product\Attributes\VariationsAttributes( $admin );

			$admin->register();
			$attributes_tab->register();
			$variation_attributes->register();
		}

		/**
		 * Checks all plugin requirements. If run in admin context also adds a notice.
		 *
		 * @return boolean
		 */
		public function check_plugin_requirements() {

			$errors = array();
			global $wp_version;

			if ( ! version_compare( PHP_VERSION, self::PLUGIN_REQUIREMENTS['php_version'], '>=' ) ) {
				/* Translators: The minimum PHP version */
				$errors[] = sprintf( esc_html__( 'Pinterest for WooCommerce requires a minimum PHP version of %s.', 'pinterest-for-woocommerce' ), self::PLUGIN_REQUIREMENTS['php_version'] );
			}

			if ( ! version_compare( $wp_version, self::PLUGIN_REQUIREMENTS['wp_version'], '>=' ) ) {
				/* Translators: The minimum WP version */
				$errors[] = sprintf( esc_html__( 'Pinterest for WooCommerce requires a minimum WordPress version of %s.', 'pinterest-for-woocommerce' ), self::PLUGIN_REQUIREMENTS['wp_version'] );
			}

			if ( ! defined( 'WC_VERSION' ) || ! version_compare( WC_VERSION, self::PLUGIN_REQUIREMENTS['wc_version'], '>=' ) ) {
				/* Translators: The minimum WC version */
				$errors[] = sprintf( esc_html__( 'Pinterest for WooCommerce requires a minimum WooCommerce version of %s.', 'pinterest-for-woocommerce' ), self::PLUGIN_REQUIREMENTS['wc_version'] );
			}

			if ( apply_filters( 'woocommerce_admin_disabled', false ) ) {
				$errors[] = esc_html__( 'Pinterest for WooCommerce requires WooCommerce Admin to be enabled.', 'pinterest-for-woocommerce' );
			}

			if ( empty( $errors ) ) {
				return true;
			}

			if ( $this->is_request( 'admin' ) ) {
				add_action(
					'admin_notices',
					function() use ( $errors ) {
						?>
						<div class="notice notice-error">
							<?php
							foreach ( $errors as $error ) {
								echo '<p>' . esc_html( $error ) . '</p>';
							}
							?>
						</div>
						<?php
					}
				);
				return;
			}

			return false;
		}

		/**
		 * Load Localisation files.
		 *
		 * Note: the first-loaded translation file overrides any following ones if the same translation is present.
		 *
		 * Locales found in:
		 *      - WP_LANG_DIR/pinterest-for-woocommerce/pinterest-for-woocommerce-LOCALE.mo
		 *      - WP_LANG_DIR/plugins/pinterest-for-woocommerce-LOCALE.mo
		 */
		private function load_plugin_textdomain() {
			$locale = apply_filters( 'plugin_locale', get_locale(), 'pinterest-for-woocommerce' );

			load_textdomain( 'pinterest-for-woocommerce', WP_LANG_DIR . '/pinterest-for-woocommerce/pinterest-for-woocommerce-' . $locale . '.mo' );
			load_plugin_textdomain( 'pinterest-for-woocommerce', false, plugin_basename( dirname( __FILE__ ) ) . '/i18n/languages' );
		}

		/**
		 * Get the plugin url.
		 *
		 * @return string
		 */
		public function plugin_url() {
			return untrailingslashit( plugins_url( '/', __FILE__ ) );
		}

		/**
		 * Get the plugin path.
		 *
		 * @return string
		 */
		public function plugin_path() {
			return untrailingslashit( plugin_dir_path( __FILE__ ) );
		}

		/**
		 * Get the template path.
		 *
		 * @return string
		 */
		public function template_path() {
			return apply_filters( 'pinterest_for_woocommerce_template_path', 'pinterest-for-woocommerce/' );
		}

		/**
		 * Get Ajax URL.
		 *
		 * @return string
		 */
		public function ajax_url() {
			return admin_url( 'admin-ajax.php', 'relative' );
		}


		/**
		 * Allow access to our option through the REST API for a user that can manage the store.
		 * The UI relies on this option being available through the API.
		 *
		 * @param array $permissions The permissions array.
		 *
		 * @return array
		 */
		public function add_option_permissions( $permissions ) {

			$permissions[ PINTEREST_FOR_WOOCOMMERCE_OPTION_NAME ] = current_user_can( 'manage_woocommerce' );
			return $permissions;
		}


		/**
		 * Return APP Settings
		 *
		 * @since 1.0.0
		 *
		 * @param boolean $force  Controls whether to force getting a fresh value instead of one from the runtime cache.
		 * @param string  $option Controls which option to read/write to.
		 *
		 * @return array
		 */
		public static function get_settings( $force = false, $option = PINTEREST_FOR_WOOCOMMERCE_OPTION_NAME ) {

			static $settings;

			if ( $force || is_null( $settings ) || ! isset( $settings[ $option ] ) || ( isset( self::$dirty_settings[ $option ] ) && self::$dirty_settings[ $option ] ) ) {
				$settings[ $option ] = get_option( $option );
			}

			return $settings[ $option ];
		}


		/**
		 * Return APP Setting based on its key
		 *
		 * @since 1.0.0
		 *
		 * @param string  $key The key of specific option to retrieve.
		 * @param boolean $force Controls whether to force getting a fresh value instead of one from the runtime cache.
		 *
		 * @return mixed
		 */
		public static function get_setting( $key, $force = false ) {

			$settings = self::get_settings( $force );

			return empty( $settings[ $key ] ) ? false : $settings[ $key ];
		}


		/**
		 * Save APP Setting
		 *
		 * @since 1.0.0
		 *
		 * @param string $key The key of specific option to retrieve.
		 * @param mixed  $data The data to save for this option key.
		 *
		 * @return boolean
		 */
		public static function save_setting( $key, $data ) {

			$settings = self::get_settings( true );

			$settings[ $key ] = $data;

			return self::save_settings( $settings );
		}


		/**
		 * Save APP Settings
		 *
		 * @since 1.0.0
		 *
		 * @param array  $settings The array of settings to save.
		 * @param string $option Controls which option to read/write to.
		 *
		 * @return boolean
		 */
		public static function save_settings( $settings, $option = PINTEREST_FOR_WOOCOMMERCE_OPTION_NAME ) {
			self::$dirty_settings[ $option ] = true;
			return update_option( $option, $settings );
		}


		/**
		 * Return APP Data based on its key
		 *
		 * @since 1.0.0
		 *
		 * @param string  $key The key of specific data to retrieve.
		 * @param boolean $force Controls whether to force getting a fresh value instead of one from the runtime cache.
		 *
		 * @return mixed
		 */
		public static function get_data( $key, $force = false ) {

			$settings = self::get_settings( $force, PINTEREST_FOR_WOOCOMMERCE_DATA_NAME );

			return empty( $settings[ $key ] ) ? null : $settings[ $key ];
		}


		/**
		 * Save APP Data
		 *
		 * @since 1.0.0
		 *
		 * @param string $key The key of specific data to retrieve.
		 * @param mixed  $data The data to save for this option key.
		 *
		 * @return boolean
		 */
		public static function save_data( $key, $data ) {

			$settings = self::get_settings( true, PINTEREST_FOR_WOOCOMMERCE_DATA_NAME );

			$settings[ $key ] = $data;

			return self::save_settings( $settings, PINTEREST_FOR_WOOCOMMERCE_DATA_NAME );
		}


		/**
		 * Add API endpoints
		 *
		 * @since 1.0.0
		 */
		public function init_api_endpoints() {
			new Pinterest\API\Advertisers();
			new Pinterest\API\AdvertiserConnect();
			new Pinterest\API\Auth();
			new Pinterest\API\AuthDisconnect();
			new Pinterest\API\Businesses();
			new Pinterest\API\DomainVerification();
			new Pinterest\API\FeedState();
			new Pinterest\API\FeedIssues();
			new Pinterest\API\Tags();
			new Pinterest\API\HealthCheck();
		}

		/**
		 * Get decrypted token data.
		 *
		 * The Access token and Crypto key live in the data option in the following form:
		 * data: {
		 *   ...
		 *   token: {
		 *     access_token: ${encrypted_token},
		 *   },
		 *   crypto_encoded_key: ${encryption_key},
		 *   ...
		 * }
		 *
		 * @since 1.0.0
		 *
		 * @return array
		 */
		public static function get_token() {

			$token = self::get_data( 'token', true );

			try {
				$token['access_token'] = empty( $token['access_token'] ) ? '' : Pinterest\Crypto::decrypt( $token['access_token'] );
			} catch ( \Exception $th ) {
				/* Translators: The error description */
				Pinterest\Logger::log( sprintf( esc_html__( 'Could not decrypt the Pinterest API access token. Try reconnecting to Pinterest. [%s]', 'pinterest-for-woocommerce' ), $th->getMessage() ), 'error' );
				$token = array();
			}

			return $token;
		}


		/**
		 * Save encrypted token data. See the documentation of the get_token() method for the expected format of the related data variables.
		 *
		 * @since 1.0.0
		 *
		 * @param array $token The array containing the token values to save.
		 *
		 * @return boolean
		 */
		public static function save_token( $token ) {

			$token['access_token'] = empty( $token['access_token'] ) ? '' : Pinterest\Crypto::encrypt( $token['access_token'] );
			return self::save_data( 'token', $token );
		}


		/**
		 * Disconnect by clearing the Token and any other data that we should gather from scratch.
		 *
		 * @since 1.0.0
		 *
		 * @return boolean True if disconnection was successful.
		 *
		 * @throws \Exception PHP Exception.
		 */
		public static function disconnect() {

			try {
				// Disconnect merchant from Pinterest.
				$result = Pinterest\API\Base::disconnect_merchant();

				if ( 'success' !== $result['status'] ) {
					throw new \Exception( esc_html__( 'Response error on disconnect merchant.', 'pinterest-for-woocommerce' ), 400 );
				}

				// Disconnect the advertiser from Pinterest.
				$connected_advertiser = self::get_setting( 'tracking_advertiser', null );
				$connected_tag        = self::get_setting( 'tracking_tag', null );

				if ( $connected_advertiser && $connected_tag ) {

					try {

						Pinterest\API\AdvertiserConnect::disconnect_advertiser( $connected_advertiser, $connected_tag );

					} catch ( \Exception $th ) {

						Pinterest\Logger::log( esc_html__( 'There was an error disconnecting the Advertiser.', 'pinterest-for-woocommerce' ) );

						throw new \Exception( esc_html__( 'There was an error disconnecting the Advertiser. Please try again.', 'pinterest-for-woocommerce' ), 400 );
					}
				}

				// Flush the whole data option.
				delete_option( PINTEREST_FOR_WOOCOMMERCE_DATA_NAME );

				// Remove settings that may cause issues if stale on disconnect.
				self::save_setting( 'account_data', null );
				self::save_setting( 'tracking_advertiser', null );
				self::save_setting( 'tracking_tag', null );

				// Cancel scheduled jobs.
				Pinterest\ProductSync::cancel_jobs();

				// At this point we're disconnected.
				return true;

			} catch ( \Exception $th ) {
				// There was an error disconnecting merchant.
				return false;
			}
		}


		/**
		 * Disconnect advertiser from the platform if advertiser or tag change.
		 *
		 * @param array $old_value The old value of the option.
		 * @param array $new_value The new value of the option.
		 */
		public static function maybe_disconnect_advertiser( $old_value, $new_value ) {

			if ( ! is_array( $old_value ) || ! is_array( $new_value ) ) {
				return;
			}

			if (
				! isset( $old_value['tracking_advertiser'] ) ||
				! isset( $old_value['tracking_tag'] ) ||
				! isset( $new_value['tracking_advertiser'] ) ||
				! isset( $new_value['tracking_tag'] )
			) {
				return;
			}

			// Disconnect merchant if old values are different than new ones.
			if ( $old_value['tracking_advertiser'] !== $new_value['tracking_advertiser'] || $old_value['tracking_tag'] !== $new_value['tracking_tag'] ) {

				try {

					Pinterest\API\AdvertiserConnect::disconnect_advertiser( $old_value['tracking_advertiser'], $old_value['tracking_tag'] );

				} catch ( \Exception $th ) {

					Pinterest\Logger::log( esc_html__( 'There was an error disconnecting the Advertiser. Please try again.', 'pinterest-for-woocommerce' ) );
				}
			}
		}

		/**
		 * Return WooConnect Bridge URL
		 *
		 * @since 1.0.0
		 *
		 * @return string
		 */
		public static function get_connection_proxy_url() {

			/**
			 * Filters the proxy URL.
			 *
			 * @since 1.0.0
			 *
			 * @param string $proxy_url the connection proxy URL
			 */
			return (string) trailingslashit( apply_filters( 'pinterest_for_woocommerce_connection_proxy_url', PINTEREST_FOR_WOOCOMMERCE_WOO_CONNECT_URL ) );
		}


		/**
		 * Return The Middleware URL based on the given context
		 *
		 * @since 1.0.0
		 *
		 * @param string $context The context parameter.
		 * @param string $args    Additional arguments like 'view' or 'business_id'.
		 *
		 * @return string
		 */
		public static function get_middleware_url( $context = 'login', $args = array() ) {

			$control_key = uniqid();
			$view        = is_null( $args['view'] ) ? 'settings' : $args['view'];
			$rest_url    = get_rest_url( null, PINTEREST_FOR_WOOCOMMERCE_API_NAMESPACE . '/v' . PINTEREST_FOR_WOOCOMMERCE_API_VERSION . '/' . PINTEREST_FOR_WOOCOMMERCE_API_AUTH_ENDPOINT );

			$state_params = array(
				'redirect' => add_query_arg(
					array(
						'control' => $control_key,
						'view'    => $view,
					),
					$rest_url
				),
			);

			switch ( $context ) {
				case 'create_business':
					$state_params['create-business'] = true;
					break;
				case 'switch_business':
					$state_params['switch-to-business'] = $args['business_id'];
					break;
			}

			$state = http_build_query( $state_params );

			set_transient( PINTEREST_FOR_WOOCOMMERCE_AUTH, $control_key, MINUTE_IN_SECONDS * 5 );

			return self::get_connection_proxy_url() . 'login/' . PINTEREST_FOR_WOOCOMMERCE_WOO_CONNECT_SERVICE . '?' . $state;
		}


		/**
		 * Injects needed meta tags to the site's header
		 *
		 * @since 1.0.0
		 */
		public function maybe_inject_verification_code() {

			$verification_data = self::get_data( 'verification_data' );

			if ( $verification_data ) {
				printf( '<meta name="p:domain_verify" content="%s"/>', esc_attr( $verification_data['verification_code'] ) );
			}
		}


		/**
		 * Fetches the account_data parameters from Pinterest's API
		 * Saves it to the plugin options and returns it.
		 *
		 * @since 1.0.0
		 *
		 * @return array() account_data from Pinterest
		 */
		public static function update_account_data() {

			$account_data = Pinterest\API\Base::get_account_info();

			if ( 'success' === $account_data['status'] ) {

				$data = array_intersect_key(
					(array) $account_data['data'],
					array(
						'verified_domains' => '',
						'domain_verified'  => '',
						'username'         => '',
						'full_name'        => '',
						'id'               => '',
						'image_medium_url' => '',
						'is_partner'       => '',
					)
				);

				Pinterest_For_Woocommerce()::save_setting( 'account_data', $data );
				return $data;
			}

			self::get_linked_businesses( true );

			return array();

		}


		/**
		 * Fetches a fresh copy (if needed or explicitly requested), of the authenticated user's linked business accounts.
		 *
		 * @param boolean $force_refresh Wether to refresh the data from the API.
		 *
		 * @return array
		 */
		public static function get_linked_businesses( $force_refresh = false ) {

			$linked_businesses = ! $force_refresh ? Pinterest_For_Woocommerce()::get_data( 'linked_businesses' ) : null;

			if ( null === $linked_businesses ) {
				$linked_businesses = self::update_linked_businesses();
			}

			$linked_businesses = array_map(
				function ( $business ) {
					return array(
						'value' => $business->id,
						'label' => $business->full_name . ' [' . $business->id . ']',
					);
				},
				$linked_businesses
			);

			return $linked_businesses;
		}


		/**
		 * Grabs a fresh copy of businesses from the API saves & returns them.
		 *
		 * @return array
		 */
		public static function update_linked_businesses() {
			$account_data       = Pinterest_For_Woocommerce()::get_setting( 'account_data' );
			$fetched_businesses = ( ! empty( $account_data ) && ! $account_data['is_partner'] ) ? Pinterest\API\Base::get_linked_businesses() : array();

			if ( ! empty( $fetched_businesses ) && 'success' === $fetched_businesses['status'] ) {
				$linked_businesses = $fetched_businesses['data'];
			}

			$linked_businesses = $linked_businesses ?? array();

			self::save_data( 'linked_businesses', $linked_businesses );

			return $linked_businesses;
		}

		/**
		 * Returns the Pinterest AccountID from the database.
		 *
		 * @return string|false
		 */
		public static function get_account_id() {
			$account_data = Pinterest_For_Woocommerce()::get_setting( 'account_data' );
			return isset( $account_data['id'] ) ? $account_data['id'] : false;
		}

		/**
		 * Sets the default settings based on the
		 * given values in self::$default_settings
		 *
		 * @return boolean
		 */
		public static function set_default_settings() {

			$settings = self::get_settings( true );
			$settings = wp_parse_args( $settings, self::$default_settings );

			return self::save_settings( $settings );

		}

		/**
		 * Hook the parse_request action and serve the html
		 *
		 * @param WP $wp Current WordPress environment instance.
		 */
		public function verification_request( $wp ) {
			$verification_data = self::get_data( 'verification_data' );
			if ( ! $verification_data || ! array_key_exists( 'filename', $verification_data ) ) {
				return;
			}

			// phpcs:ignore WordPress.Security.ValidatedSanitizedInput
			$request = trim( $wp->request ?? $_SERVER['PHP_SELF'] ?? '', '/' );
			if ( $verification_data['filename'] === $request ) {
				wc_nocache_headers();
				header( 'Content-Type: text/html' );
				?>
<!DOCTYPE html>
<html lang="en" xmlns="http://www.w3.org/1999/xhtml">
<head>
	<meta name="p:domain_verify" content="<?php echo esc_attr( $verification_data['verification_code'] ); ?>"/>
	<title></title>
</head>
<body><?php esc_html_e( 'Pinterest for WooCommerce verification page', 'pinterest-for-woocommerce' ); ?></body>
</html>
				<?php
				exit;
			}
		}


		/**
		 * Checks if setup is completed and all requirements are set.
		 *
		 * @return boolean
		 */
		public static function is_setup_complete() {
			return self::is_business_connected() && self::is_domain_verified() && self::is_tracking_configured();
		}


		/**
		 * Checks if connected by checking if we got a token in the db.
		 *
		 * @return boolean
		 */
		public static function is_connected() {
			$token = self::get_token();
			return $token && ! empty( $token['access_token'] );
		}


		/**
		 * Checks if connected and on a Business account.
		 *
		 * @return boolean
		 */
		public static function is_business_connected() {
			if ( ! self::is_connected() ) {
				return false;
			}

			$account_data = self::get_setting( 'account_data' );

			return isset( $account_data['is_partner'] ) ? (bool) $account_data['is_partner'] : false;
		}



		/**
		 * Checks whether we have verified our domain, by checking account_data as
		 * returned by Pinterest.
		 *
		 * @return boolean
		 */
		public static function is_domain_verified() {
			$account_data = self::get_setting( 'account_data' );
			return isset( $account_data['domain_verified'] ) ? (bool) $account_data['domain_verified'] : false;
		}


		/**
		 * Checks if tracking is configured properly and enabled.
		 *
		 * @return boolean
		 */
		public static function is_tracking_configured() {
			return false !== Pinterest\Tracking::get_active_tag();
		}


		/**
		 * Returns the Terms object for the currently configured base country.
		 *
		 * @return array
		 */
		public static function get_applicable_tos() {

			$base_country = self::get_base_country();

			return $base_country && isset( self::TOS_PER_COUNTRY[ $base_country ] ) ? self::TOS_PER_COUNTRY[ $base_country ] : self::TOS_PER_COUNTRY['*'];
		}

		/**
		 * Helper function to return the country set in WC's settings using wc_get_base_location().
		 *
		 * @return string|null
		 */
		public static function get_base_country() {
			if ( ! function_exists( 'wc_get_base_location' ) ) {
				return null;
			}

			$base_location = wc_get_base_location();

			return ! empty( $base_location['country'] ) ? $base_location['country'] : null;
		}
	}

endif;<|MERGE_RESOLUTION|>--- conflicted
+++ resolved
@@ -186,11 +186,8 @@
 			define( 'PINTEREST_FOR_WOOCOMMERCE_API_VERSION', '1' );
 			define( 'PINTEREST_FOR_WOOCOMMERCE_API_AUTH_ENDPOINT', 'oauth/callback' );
 			define( 'PINTEREST_FOR_WOOCOMMERCE_AUTH', PINTEREST_FOR_WOOCOMMERCE_PREFIX . '_auth_key' );
-<<<<<<< HEAD
 			define( 'PINTEREST_FOR_WOOCOMMERCE_VERSION_OPTION_NAME', PINTEREST_FOR_WOOCOMMERCE_PREFIX . '-version' );
-=======
 			define( 'PINTEREST_FOR_WOOCOMMERCE_TRACKER_PREFIX', 'pfw' );
->>>>>>> bebc10e5
 		}
 
 
