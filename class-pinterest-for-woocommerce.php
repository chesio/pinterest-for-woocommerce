<?php
/**
 * Installation related functions and actions.
 *
 * @package  Pinterest_For_Woocommerce
 * @version  1.0.0
 */

use Automattic\WooCommerce\Pinterest as Pinterest;
use Automattic\WooCommerce\Pinterest\AdCredits;
use Automattic\WooCommerce\Pinterest\AdCreditsCoupons;
use Automattic\WooCommerce\Pinterest\Billing;
use Automattic\WooCommerce\Pinterest\Heartbeat;
use Automattic\WooCommerce\Pinterest\Notes\MarketingNotifications;
use Automattic\WooCommerce\Pinterest\PinterestApiException;
use Automattic\WooCommerce\Pinterest\Utilities\Tracks;
use Automattic\WooCommerce\Pinterest\API\UserInteraction;
use Automattic\WooCommerce\Admin\Features\OnboardingTasks\TaskLists;
use Automattic\WooCommerce\Pinterest\Admin\Tasks\Onboarding;

if ( ! class_exists( 'Pinterest_For_Woocommerce' ) ) :

	/**
	 * Base Plugin class holding generic functionality
	 */
	final class Pinterest_For_Woocommerce {

		use Tracks;

		/**
		 * Tos IDs and URLs per country.
		 */
		const TOS_PER_COUNTRY = array(
			'US' => array(
				'tos_id'    => 8,
				'terms_url' => 'https://business.pinterest.com/en/pinterest-advertising-services-agreement',
			),
			'CA' => array(
				'tos_id'    => 8,
				'terms_url' => 'https://business.pinterest.com/en/pinterest-advertising-services-agreement',
			),
			'FR' => array(
				'tos_id'    => 11,
				'terms_url' => 'https://business.pinterest.com/fr/pinterest-advertising-services-agreement',
			),
			'BR' => array(
				'tos_id'    => 15,
				'terms_url' => 'https://business.pinterest.com/pt-br/pinterest-advertising-services-agreement/',
			),
			'MX' => array(
				'tos_id'    => 16,
				'terms_url' => 'https://business.pinterest.com/es/pinterest-advertising-services-agreement/mexico/',
			),
			'*'  => array(
				'tos_id'    => 9,
				'terms_url' => 'https://business.pinterest.com/en-gb/pinterest-advertising-services-agreement/',
			),
		);

		/**
		 * Set the minimum required versions for the plugin.
		 */
		const PLUGIN_REQUIREMENTS = array(
			'php_version'      => '7.3',
			'wp_version'       => '5.6',
			'wc_version'       => '5.3',
			'action_scheduler' => '3.3.0',
		);

		/**
		 * Pinterest_For_Woocommerce version.
		 *
		 * @var string
		 */
		public $version = PINTEREST_FOR_WOOCOMMERCE_VERSION;

		/**
		 * The single instance of the class.
		 *
		 * @var Pinterest_For_Woocommerce
		 * @since 1.0.0
		 */
		protected static $instance = null;

		/**
		 * The initialized state of the class.
		 *
		 * @var Pinterest_For_Woocommerce
		 * @since 1.0.0
		 */
		protected static $initialized = false;

		/**
		 * Heartbeat instance.
		 *
		 * @var Heartbeat
		 * @since 1.1.0
		 */
		protected $heartbeat = null;

		/**
		 * When set to true, the settings have been
		 * changed and the runtime cached must be flushed
		 *
		 * @var Pinterest_For_Woocommerce
		 * @since 1.0.0
		 */
		protected static $dirty_settings = array();

		/**
		 * The default settings that will be created
		 * with the given values, if they don't exist.
		 *
		 * @var Pinterest_For_Woocommerce
		 * @since 1.0.0
		 */
		protected static $default_settings = array(
			'track_conversions'                => true,
			'enhanced_match_support'           => true,
			'automatic_enhanced_match_support' => true,
			'save_to_pinterest'                => true,
			'rich_pins_on_posts'               => true,
			'rich_pins_on_products'            => true,
			'product_sync_enabled'             => true,
			'enable_debug_logging'             => false,
			'erase_plugin_data'                => false,
		);

		/**
		 * Main Pinterest_For_Woocommerce Instance.
		 *
		 * Ensures only one instance of Pinterest_For_Woocommerce is loaded or can be loaded.
		 *
		 * @since 1.0.0
		 * @static
		 * @see Pinterest_For_Woocommerce()
		 * @return Pinterest_For_Woocommerce - Main instance.
		 */
		public static function instance() {
			if ( is_null( self::$instance ) ) {
				self::$instance = new self();
				self::$instance->maybe_init_plugin();
			}
			return self::$instance;
		}

		/**
		 * Cloning is forbidden.
		 *
		 * @since 1.0.0
		 */
		public function __clone() {
			_doing_it_wrong( __FUNCTION__, esc_html__( 'Cloning this class is forbidden.', 'pinterest-for-woocommerce' ), '1.0.0' );
		}

		/**
		 * Unserializing instances of this class is forbidden.
		 *
		 * @since 1.0.0
		 */
		public function __wakeup() {
			_doing_it_wrong( __FUNCTION__, esc_html__( 'Unserializing instances of this class is forbidden.', 'pinterest-for-woocommerce' ), '1.0.0' );
		}

		/**
		 * Pinterest_For_Woocommerce Initializer.
		 */
		public function maybe_init_plugin() {
			if ( self::$initialized ) {
				_doing_it_wrong( __FUNCTION__, esc_html__( 'Only a single instance of this class is allowed. Use singleton.', 'pinterest-for-woocommerce' ), '1.0.0' );
				return;
			}

			self::$initialized = true;

			$this->define_constants();

			add_action( 'plugins_loaded', array( $this, 'init_plugin' ) );

			do_action( 'pinterest_for_woocommerce_loaded' );
		}


		/**
		 * Define Pinterest_For_Woocommerce Constants.
		 */
		private function define_constants() {
			define( 'PINTEREST_FOR_WOOCOMMERCE_PREFIX', 'pinterest-for-woocommerce' );
			define( 'PINTEREST_FOR_WOOCOMMERCE_PLUGIN_BASENAME', plugin_basename( PINTEREST_FOR_WOOCOMMERCE_PLUGIN_FILE ) );
			define( 'PINTEREST_FOR_WOOCOMMERCE_OPTION_NAME', 'pinterest_for_woocommerce' );
			define( 'PINTEREST_FOR_WOOCOMMERCE_DATA_NAME', 'pinterest_for_woocommerce_data' );
			define( 'PINTEREST_FOR_WOOCOMMERCE_LOG_PREFIX', 'pinterest-for-woocommerce' );
			define( 'PINTEREST_FOR_WOOCOMMERCE_WOO_CONNECT_URL', 'https://connect.woocommerce.com/' );
			define( 'PINTEREST_FOR_WOOCOMMERCE_WOO_CONNECT_SERVICE', 'pinterestv5' );
			define( 'PINTEREST_FOR_WOOCOMMERCE_API_NAMESPACE', 'pinterest' );
			define( 'PINTEREST_FOR_WOOCOMMERCE_CONNECT_NONCE', 'wp_rest' );
			define( 'PINTEREST_FOR_WOOCOMMERCE_API_VERSION', '1' );
			define( 'PINTEREST_FOR_WOOCOMMERCE_API_AUTH_ENDPOINT', 'oauth/callback' );
			define( 'PINTEREST_FOR_WOOCOMMERCE_AUTH', PINTEREST_FOR_WOOCOMMERCE_PREFIX . '_auth_key' );
			define( 'PINTEREST_FOR_WOOCOMMERCE_TRACKER_PREFIX', 'pfw' );
		}


		/**
		 * What type of request is this?
		 *
		 * @param  string $type admin, ajax, cron or frontend.
		 * @return bool
		 */
		private function is_request( $type ) {
			switch ( $type ) {
				case 'admin':
					return is_admin();
				case 'ajax':
					return defined( 'DOING_AJAX' );
				case 'cron':
					return defined( 'DOING_CRON' );
				case 'frontend':
					return ( ! is_admin() || defined( 'DOING_AJAX' ) ) && ! defined( 'DOING_CRON' );
			}
		}

		/**
		 * Include required core files used in admin and on the frontend.
		 */
		private function includes() {

			include_once 'includes/class-pinterest-for-woocommerce-ads-supported-countries.php';

			if ( $this->is_request( 'admin' ) ) {
				include_once 'includes/admin/class-pinterest-for-woocommerce-admin.php';
			}

			if ( $this->is_request( 'frontend' ) ) {
				include_once 'includes/class-pinterest-for-woocommerce-frontend-assets.php';
			}
		}

		/**
		 * Include plugins files and hook into actions and filters.
		 *
		 * @since  1.0.0
		 */
		public function init_plugin() {

			if ( ! $this->check_plugin_requirements() ) {
				return;
			}

			$this->includes();

			// Start the heartbeat.
			$this->heartbeat = new Heartbeat( WC()->queue() );
			$this->heartbeat->init();

			add_action( 'admin_init', array( $this, 'admin_init' ), 0 );
			add_action( 'rest_api_init', array( $this, 'init_api_endpoints' ) );
			add_action( 'wp_head', array( $this, 'maybe_inject_verification_code' ) );
			add_action( 'wp_head', array( Pinterest\RichPins::class, 'maybe_inject_rich_pins_opengraph_tags' ) );
			add_action( 'wp', array( Pinterest\SaveToPinterest::class, 'maybe_init' ) );

			add_action( 'init', array( $this, 'init' ), 0 );

			// ActionScheduler is activated on init 1 so lets make sure we are updating after that.
			add_action( 'init', array( $this, 'maybe_update_plugin' ), 5 );
			add_action( 'init', array( Pinterest\Tracking::class, 'maybe_init' ) );
			add_action( 'init', array( Pinterest\ProductSync::class, 'maybe_init' ) );
			add_action( 'init', array( Pinterest\TrackerSnapshot::class, 'maybe_init' ) );
			add_action( 'init', array( Pinterest\Billing::class, 'schedule_event' ) );
			add_action( 'init', array( Pinterest\AdCredits::class, 'schedule_event' ) );
			add_action( 'init', array( Pinterest\RefreshToken::class, 'schedule_event' ) );

			// Register the marketing channel if the feature is included.
			if ( defined( 'WC_MCM_EXISTS' ) ) {
				add_action(
					'init',
					array( Pinterest\MultichannelMarketing\MarketingChannelRegistrar::class, 'register' )
				);
			}

			// Verify that the ads_campaign is active or not.
			add_action( 'admin_init', array( Pinterest\AdCredits::class, 'check_if_ads_campaign_is_active' ) );

			add_action( 'pinterest_for_woocommerce_token_saved', array( $this, 'set_default_settings' ) );
			add_action( 'pinterest_for_woocommerce_token_saved', array( $this, 'create_commerce_integration' ) );
			add_action( 'pinterest_for_woocommerce_token_saved', array( $this, 'update_account_data' ) );
			add_action( 'pinterest_for_woocommerce_token_saved', array( $this, 'update_linked_businesses' ) );

			// Handle the Pinterest verification URL.
			add_action( 'parse_request', array( $this, 'verification_request' ) );

			// Disconnect advertiser if advertiser or tag change.
			// add_action( 'update_option_pinterest_for_woocommerce', array( $this, 'maybe_disconnect_advertiser' ), 10, 2 );.

			// Init marketing notifications.
			add_action( Heartbeat::DAILY, array( $this, 'init_marketing_notifications' ) );

			// Check available coupons and credits.
			add_action( Heartbeat::HOURLY, array( $this, 'check_available_coupons_and_credits' ) );

			// Hook the setup task. The hook admin_init is not triggered when the WC fetches the tasks using the endpoint: wp-json/wc-admin/onboarding/tasks and hence hooking into init.
			add_action( 'init', array( $this, 'add_onboarding_task' ), 20 );

		}


		/**
		 * Init Pinterest_For_Woocommerce when WordPress Initialises.
		 */
		public function init() {
			// Before init action.
			do_action( 'before_pinterest_for_woocommerce_init' );

			// Set up localisation.
			$this->load_plugin_textdomain();

			// Init action.
			do_action( 'pinterest_for_woocommerce_init' );
		}

		/**
		 * Init classes for admin interface.
		 */
		public function admin_init() {
			$view_factory         = new Pinterest\View\PHPViewFactory();
			$admin                = new Pinterest\Admin\Admin( $view_factory );
			$attributes_tab       = new Pinterest\Admin\Product\Attributes\AttributesTab( $admin );
			$activation_redirect  = new Pinterest\Admin\ActivationRedirect();
			$variation_attributes = new Pinterest\Admin\Product\Attributes\VariationsAttributes( $admin );

			$admin->register();
			$attributes_tab->register();
			$activation_redirect->register();
			$variation_attributes->register();
		}

		/**
		 * Init marketing notifications.
		 *
		 * @since 1.1.0
		 */
		public function init_marketing_notifications() {
			$notifications = new MarketingNotifications();
			$notifications->init_notifications();
		}

		/**
		 * Checks all plugin requirements. If run in admin context also adds a notice.
		 *
		 * @return boolean
		 */
		public function check_plugin_requirements() {

			$errors = array();
			global $wp_version;

			if ( ! version_compare( PHP_VERSION, self::PLUGIN_REQUIREMENTS['php_version'], '>=' ) ) {
				/* Translators: The minimum PHP version */
				$errors[] = sprintf( esc_html__( 'Pinterest for WooCommerce requires a minimum PHP version of %s.', 'pinterest-for-woocommerce' ), self::PLUGIN_REQUIREMENTS['php_version'] );
			}

			if ( ! version_compare( $wp_version, self::PLUGIN_REQUIREMENTS['wp_version'], '>=' ) ) {
				/* Translators: The minimum WP version */
				$errors[] = sprintf( esc_html__( 'Pinterest for WooCommerce requires a minimum WordPress version of %s.', 'pinterest-for-woocommerce' ), self::PLUGIN_REQUIREMENTS['wp_version'] );
			}

			if ( ! defined( 'WC_VERSION' ) || ! version_compare( WC_VERSION, self::PLUGIN_REQUIREMENTS['wc_version'], '>=' ) ) {
				/* Translators: The minimum WC version */
				$errors[] = sprintf( esc_html__( 'Pinterest for WooCommerce requires a minimum WooCommerce version of %s.', 'pinterest-for-woocommerce' ), self::PLUGIN_REQUIREMENTS['wc_version'] );
			}

			if ( apply_filters( 'woocommerce_admin_disabled', false ) ) {
				$errors[] = esc_html__( 'Pinterest for WooCommerce requires WooCommerce Admin to be enabled.', 'pinterest-for-woocommerce' );
			}

			if ( ! function_exists( 'as_has_scheduled_action' ) ) {
				/* Translators: The minimum Action Scheduler version */
				$errors[] = sprintf( esc_html__( 'Pinterest for WooCommerce requires a minimum Action Scheduler package of %s. It can be caused by old version of the WooCommerce extensions.', 'pinterest-for-woocommerce' ), self::PLUGIN_REQUIREMENTS['action_scheduler'] );
			}

			if ( empty( $errors ) ) {
				return true;
			}

			if ( $this->is_request( 'admin' ) ) {
				add_action(
					'admin_notices',
					function() use ( $errors ) {
						?>
						<div class="notice notice-error">
							<?php
							foreach ( $errors as $error ) {
								echo '<p>' . esc_html( $error ) . '</p>';
							}
							?>
						</div>
						<?php
					}
				);
				return;
			}

			return false;
		}

		/**
		 * Plugin update entry point.
		 *
		 * @since 1.0.9
		 * @return void
		 */
		public function maybe_update_plugin() {
			$plugin_update = new Pinterest\PluginUpdate();
			$plugin_update->maybe_update();
		}

		/**
		 * Load Localisation files.
		 *
		 * Note: the first-loaded translation file overrides any following ones if the same translation is present.
		 *
		 * Locales found in:
		 *      - WP_LANG_DIR/pinterest-for-woocommerce/pinterest-for-woocommerce-LOCALE.mo
		 *      - WP_LANG_DIR/plugins/pinterest-for-woocommerce-LOCALE.mo
		 */
		private function load_plugin_textdomain() {
			$locale = apply_filters( 'plugin_locale', get_locale(), 'pinterest-for-woocommerce' );

			load_textdomain( 'pinterest-for-woocommerce', WP_LANG_DIR . '/pinterest-for-woocommerce/pinterest-for-woocommerce-' . $locale . '.mo' );
			load_plugin_textdomain( 'pinterest-for-woocommerce', false, plugin_basename( dirname( __FILE__ ) ) . '/i18n/languages' );
		}

		/**
		 * Get the plugin url.
		 *
		 * @return string
		 */
		public function plugin_url() {
			return untrailingslashit( plugins_url( '/', __FILE__ ) );
		}

		/**
		 * Get the plugin path.
		 *
		 * @return string
		 */
		public function plugin_path() {
			return untrailingslashit( plugin_dir_path( __FILE__ ) );
		}

		/**
		 * Get the template path.
		 *
		 * @return string
		 */
		public function template_path() {
			return apply_filters( 'pinterest_for_woocommerce_template_path', 'pinterest-for-woocommerce/' );
		}

		/**
		 * Get Ajax URL.
		 *
		 * @return string
		 */
		public function ajax_url() {
			return admin_url( 'admin-ajax.php', 'relative' );
		}


		/**
		 * Return APP Settings
		 *
		 * @since 1.0.0
		 *
		 * @param boolean $force  Controls whether to force getting a fresh value instead of one from the runtime cache.
		 * @param string  $option Controls which option to read/write to.
		 *
		 * @return array
		 */
		public static function get_settings( $force = false, $option = PINTEREST_FOR_WOOCOMMERCE_OPTION_NAME ) {

			static $settings;

			if ( $force || is_null( $settings ) || ! isset( $settings[ $option ] ) || ( isset( self::$dirty_settings[ $option ] ) && self::$dirty_settings[ $option ] ) ) {
				$settings[ $option ] = get_option( $option );
			}

			return $settings[ $option ];
		}


		/**
		 * Return APP Setting based on its key
		 *
		 * @since 1.0.0
		 *
		 * @param string  $key The key of specific option to retrieve.
		 * @param boolean $force Controls whether to force getting a fresh value instead of one from the runtime cache.
		 *
		 * @return mixed
		 */
		public static function get_setting( $key, $force = false ) {

			$settings = self::get_settings( $force );

			return empty( $settings[ $key ] ) ? false : $settings[ $key ];
		}


		/**
		 * Save APP Setting
		 *
		 * @since 1.0.0
		 *
		 * @param string $key The key of specific option to retrieve.
		 * @param mixed  $data The data to save for this option key.
		 *
		 * @return boolean
		 */
		public static function save_setting( $key, $data ) {

			$settings = self::get_settings( true );

			$settings[ $key ] = $data;

			return self::save_settings( $settings );
		}


		/**
		 * Save APP Settings
		 *
		 * @since 1.0.0
		 *
		 * @param array  $settings The array of settings to save.
		 * @param string $option Controls which option to read/write to.
		 *
		 * @return boolean
		 */
		public static function save_settings( $settings, $option = PINTEREST_FOR_WOOCOMMERCE_OPTION_NAME ) {
			self::$dirty_settings[ $option ] = true;
			return update_option( $option, $settings );
		}


		/**
		 * Return APP Data based on its key
		 *
		 * @since 1.0.0
		 *
		 * @param string  $key The key of specific data to retrieve.
		 * @param boolean $force Controls whether to force getting a fresh value instead of one from the runtime cache.
		 *
		 * @return mixed
		 */
		public static function get_data( $key, $force = false ) {

			$settings = self::get_settings( $force, PINTEREST_FOR_WOOCOMMERCE_DATA_NAME );

			return $settings[ $key ] ?? null;
		}


		/**
		 * Save APP Data
		 *
		 * @since 1.0.0
		 *
		 * @param string $key The key of specific data to retrieve.
		 * @param mixed  $data The data to save for this option key.
		 *
		 * @return boolean
		 */
		public static function save_data( $key, $data ) {

			$settings = self::get_settings( true, PINTEREST_FOR_WOOCOMMERCE_DATA_NAME );

			$settings[ $key ] = $data;

			return self::save_settings( $settings, PINTEREST_FOR_WOOCOMMERCE_DATA_NAME );
		}

		/**
		 * Remove APP Data key.
		 *
		 * @param string $key - The key of specific data to retrieve.
		 *
		 * @since 1.3.1
		 *
		 * @return bool - True if the data was removed, false otherwise.
		 */
		public static function remove_data( string $key ) {
			$settings = self::get_settings( true, PINTEREST_FOR_WOOCOMMERCE_DATA_NAME );
			unset( $settings[ $key ] );
			return self::save_settings( $settings, PINTEREST_FOR_WOOCOMMERCE_DATA_NAME );
		}

		/**
		 * Add API endpoints
		 *
		 * @since 1.0.0
		 */
		public function init_api_endpoints() {
			new Pinterest\API\Advertisers();
			new Pinterest\API\AdvertiserConnect();
			new Pinterest\API\Auth();
			new Pinterest\API\AuthDisconnect();
			new Pinterest\API\Businesses();
			new Pinterest\API\DomainVerification();
			new Pinterest\API\FeedState();
			new Pinterest\API\FeedIssues();
			new Pinterest\API\Tags();
			new Pinterest\API\Health();
			new Pinterest\API\Settings();
			new Pinterest\API\SyncSettings();
			new Pinterest\API\UserInteraction();
		}

		/**
		 * Get decrypted token data.
		 *
		 * The Access token and Crypto key live in the data option in the following form:
		 * data: {
		 *   ...
		 *   token: {
		 *     access_token: ${encrypted_token},
		 *   },
		 *   crypto_encoded_key: ${encryption_key},
		 *   ...
		 * }
		 *
		 * @since 1.0.0
		 *
		 * @return array
		 */
		public static function get_access_token() {

			$token_data = self::get_data( 'token_data', true );
			$token      = array();

			try {
				$token['access_token'] = empty( $token_data['access_token'] ) ? '' : Pinterest\Crypto::decrypt( $token_data['access_token'] );
			} catch ( \Exception $th ) {
				/* Translators: The error description */
				Pinterest\Logger::log( sprintf( esc_html__( 'Could not decrypt the Pinterest API access token. Try reconnecting to Pinterest. [%s]', 'pinterest-for-woocommerce' ), $th->getMessage() ), 'error' );
			}

			return $token;
		}


		/**
		 * Save encrypted token data. See the documentation of the get_token() method for the expected format of the related data variables.
		 *
		 * @since 1.0.0
		 *
		 * @param array $token The array containing the token values to save.
		 *
		 * @return boolean
		 */
		public static function save_token_data( $token ) {

			$token['access_token']  = empty( $token['access_token'] ) ? '' : Pinterest\Crypto::encrypt( $token['access_token'] );
			$token['refresh_token'] = empty( $token['refresh_token'] ) ? '' : Pinterest\Crypto::encrypt( $token['refresh_token'] );
			$token['refresh_date']  = time();
			return self::save_data( 'token_data', $token );
		}

		/**
		 * Save connection info data.
		 *
		 * @since x.x.x
		 *
		 * @param array $connection_info_data The array containing the connection info data.
		 * @return bool True if the data was saved successfully.
		 */
		public static function save_connection_info_data( array $connection_info_data ): bool {
			return self::save_data( 'connection_info_data', $connection_info_data );
		}

		/**
		 * Saves the integration data.
		 *
		 * @param array $integration_data The array containing the integration data.
		 * @return bool True if the data was saved successfully.
		 */
		public static function save_integration_data( array $integration_data ): bool {
			return self::save_data( 'integration_data', $integration_data );
		}

		/**
		 * Disconnect by clearing the Token and any other data that we should gather from scratch.
		 *
		 * @since 1.0.0
		 *
		 * @return bool True if disconnection was successful.
		 *
		 * @throws Exception PHP Exception.
		 */
		public static function disconnect(): bool {
			/*
			 * If there is no business connected, disconnecting merchant will throw error.
			 * Just need to clean account data in these cases.
			 */
			if ( ! self::is_business_connected() ) {
				self::flush_options();
				// At this point we're disconnected.
				return true;
			}

			try {
				// Disconnect merchant from Pinterest.
				self::delete_commerce_integration();
				self::flush_options();
				// At this point we're disconnected.
				return true;
			} catch ( Exception $th ) {
				// There was an error disconnecting merchant.
				return false;
			}
		}


		/**
		 * Flush data option and remove settings.
		 *
		 * @return void
		 */
		private static function flush_options() {

			// Flush the whole data option.
			delete_option( PINTEREST_FOR_WOOCOMMERCE_DATA_NAME );
			UserInteraction::flush_options();

			// Remove settings that may cause issues if stale on disconnect.
			self::save_setting( 'account_data', null );
			self::save_setting( 'tracking_advertiser', null );
			self::save_setting( 'tracking_tag', null );

			// Cancel scheduled jobs.
			Pinterest\ProductSync::cancel_jobs();
		}


		/**
		 * Disconnect advertiser from the platform if advertiser or tag change.
		 *
		 * @param array $old_value The old value of the option.
		 * @param array $new_value The new value of the option.
		 */
		public static function maybe_disconnect_advertiser( $old_value, $new_value ) {

			if ( ! is_array( $old_value ) || ! is_array( $new_value ) ) {
				return;
			}

			if (
				! isset( $old_value['tracking_advertiser'] ) ||
				! isset( $old_value['tracking_tag'] ) ||
				! isset( $new_value['tracking_advertiser'] ) ||
				! isset( $new_value['tracking_tag'] )
			) {
				return;
			}

			// Disconnect merchant if old values are different than new ones.
			if ( $old_value['tracking_advertiser'] !== $new_value['tracking_advertiser'] || $old_value['tracking_tag'] !== $new_value['tracking_tag'] ) {

				try {

					Pinterest\API\AdvertiserConnect::disconnect_advertiser( $old_value['tracking_advertiser'], $old_value['tracking_tag'] );

				} catch ( \Exception $th ) {

					Pinterest\Logger::log( esc_html__( 'There was an error disconnecting the Advertiser. Please try again.', 'pinterest-for-woocommerce' ) );
				}
			}
		}

		/**
		 * Return WooConnect Bridge URL
		 *
		 * @since 1.0.0
		 *
		 * @return string
		 */
		public static function get_connection_proxy_url() {

			/**
			 * Filters the proxy URL.
			 *
			 * @since 1.0.0
			 *
			 * @param string $proxy_url the connection proxy URL
			 */
			return (string) trailingslashit( apply_filters( 'pinterest_for_woocommerce_connection_proxy_url', PINTEREST_FOR_WOOCOMMERCE_WOO_CONNECT_URL ) );
		}


		/**
		 * Return The Middleware URL based on the given context
		 *
		 * @since 1.0.0
		 *
		 * @param string $context The context parameter.
		 * @param string $args    Additional arguments like 'view' or 'business_id'.
		 *
		 * @return string
		 */
		public static function get_middleware_url( $context = 'login', $args = array() ) {

			$nonce    = wp_create_nonce( PINTEREST_FOR_WOOCOMMERCE_CONNECT_NONCE );
			set_transient( PINTEREST_FOR_WOOCOMMERCE_CONNECT_NONCE, $nonce, 10 * MINUTE_IN_SECONDS );

			$rest_url = get_rest_url( null, PINTEREST_FOR_WOOCOMMERCE_API_NAMESPACE . '/v' . PINTEREST_FOR_WOOCOMMERCE_API_VERSION . '/' . PINTEREST_FOR_WOOCOMMERCE_API_AUTH_ENDPOINT );

			$state_params = array(
				'redirect' => $rest_url,
				'nonce'    => $nonce,
			);

			switch ( $context ) {
				case 'create_business':
					$state_params['create-business'] = true;
					break;
				case 'switch_business':
					$state_params['switch-to-business'] = $args['business_id'];
					break;
			}

			$state = http_build_query( $state_params );

<<<<<<< HEAD
			// phpcs:ignore Squiz.Commenting.InlineComment.InvalidEndChar
			// nosemgrep: audit.php.wp.security.xss.query-arg
			return self::get_connection_proxy_url() . 'connect/' . PINTEREST_FOR_WOOCOMMERCE_WOO_CONNECT_SERVICE . '?' . $state;
=======
			set_transient( PINTEREST_FOR_WOOCOMMERCE_AUTH, $control_key, MINUTE_IN_SECONDS * 5 );

			// phpcs:ignore Squiz.Commenting.InlineComment.InvalidEndChar
			// nosemgrep: audit.php.wp.security.xss.query-arg
			return self::get_connection_proxy_url() . 'login/' . PINTEREST_FOR_WOOCOMMERCE_WOO_CONNECT_SERVICE . '?' . $state;
>>>>>>> c0eebf9f
		}


		/**
		 * Injects needed meta tags to the site's header
		 *
		 * @since 1.0.0
		 */
		public function maybe_inject_verification_code() {

			$verification_data = self::get_data( 'verification_data' );

			if ( $verification_data ) {
				printf( '<meta name="p:domain_verify" content="%s"/>', esc_attr( $verification_data['verification_code'] ) );
			}
		}

		/**
		 * Connects WC to Pinterest.
		 *
		 * @since x.x.x
		 *
		 * @return array {
		 *      Integration data returned by Pinterest.
		 *
		 *      @type string    $id                             ID of the integration (string all digits).
		 *      @type string    $external_business_id           External business ID for the integration.
		 *      @type string    $connected_merchant_id          Connected merchant ID for the integration.
		 *      @type string    $connected_user_id              Connected user ID for the integration.
		 *      @type string    $connected_advertiser_id        Connected advertiser ID for the integration.
		 *      @type string    $connected_lba_id               Connected LBA ID for the integration.
		 *      @type string    $connected_tag_id               Connected tag ID for the integration.
		 *      @type int       $partner_access_token_expiry    Partner access token expiry for the integration.
		 *      @type int       $partner_refresh_token_expiry   Partner refresh token expiry for the integration.
		 *      @type string    $scopes                         Scopes for the integration.
		 *      @type int       $created_timestamp              Created timestamp for the integration.
		 *      @type int       $updated_timestamp              Updated timestamp for the integration.
		 *      @type string    $additional_id_1                Additional ID 1 for the integration.
		 *      @type string    $partner_metadata               Partner metadata for the integration.
		 * }
		 * @throws PinterestApiException In case of 404, 409 and 500 errors from Pinterest.
		 */
		public static function create_commerce_integration(): array {
			$external_business_id = self::generate_external_business_id();
			$connection_data      = self::get_data( 'connection_info_data', true );

			$response = Pinterest\API\APIV5::make_request(
				'integrations/commerce',
				'POST',
				array(
					'external_business_id'    => $external_business_id,
					'connected_merchant_id'   => $connection_data['merchant_id'] ?? '',
					'connected_advertiser_id' => $connection_data['advertiser_id'] ?? '',
					'connected_tag_id'        => $connection_data['tag_id'] ?? '',
				)
			);

			/*
			 * In case of successful response we save our integration data into a database.
			 * Data we save includes but not limited to:
			 *  external business id,
			 *  id,
			 *  connected_user_id,
			 *  etc.
			 */
			self::save_integration_data( $response );

			self::save_setting( 'tracking_advertiser', $response['connected_advertiser_id'] );
			self::save_setting( 'tracking_tag', $response['connected_tag_id'] );

			return $response;
		}

		/**
		 * Updates WC integration parameters with Pinterest.
		 *
		 * @since x.x.x
		 *
		 * @param string $external_business_id External business ID for the integration.
		 * @param array  $data {
		 *      Integration data to update with Pinterest.
		 *
		 *      @type string    $external_business_id           External business ID for the integration.
		 *      @type string    $connected_merchant_id          Connected merchant ID for the integration.
		 *      @type string    $connected_advertiser_id        Connected advertiser ID for the integration.
		 *      @type string    $connected_lba_id               Connected LBA ID for the integration.
		 *      @type string    $connected_tag_id               Connected tag ID for the integration.
		 *      @type string    $partner_access_token           Partner access token for the integration.
		 *      @type string    $partner_refresh_token          Partner refresh token for the integration.
		 *      @type string    $partner_primary_email          Partner primary email for the integration.
		 *      @type int       $partner_access_token_expiry    Partner access token expiry for the integration.
		 *      @type int       $partner_refresh_token_expiry   Partner refresh token expiry for the integration.
		 *      @type string    $scopes                         Scopes for the integration.
		 *      @type string    $additional_id_1                Additional ID 1 for the integration.
		 *      @type string    $partner_metadata               Partner metadata for the integration.
		 * }
		 *
		 * @return array {
		 *      Integration data returned by Pinterest.
		 *
		 *      @type string    $id                             ID of the integration (string all digits).
		 *      @type string    $external_business_id           External business ID for the integration.
		 *      @type string    $connected_merchant_id          Connected merchant ID for the integration.
		 *      @type string    $connected_user_id              Connected user ID for the integration.
		 *      @type string    $connected_advertiser_id        Connected advertiser ID for the integration.
		 *      @type string    $connected_lba_id               Connected LBA ID for the integration.
		 *      @type string    $connected_tag_id               Connected tag ID for the integration.
		 *      @type int       $partner_access_token_expiry    Partner access token expiry for the integration.
		 *      @type int       $partner_refresh_token_expiry   Partner refresh token expiry for the integration.
		 *      @type string    $scopes                         Scopes for the integration.
		 *      @type int       $created_timestamp              Created timestamp for the integration.
		 *      @type int       $updated_timestamp              Updated timestamp for the integration.
		 *      @type string    $additional_id_1                Additional ID 1 for the integration.
		 *      @type string    $partner_metadata               Partner metadata for the integration.
		 * }
		 * @throws PinterestApiException In case of 404, 409 and 500 errors from Pinterest.
		 */
		public static function update_commerce_integration( string $external_business_id, array $data ): array {
			return Pinterest\API\APIV5::make_request(
				"integrations/commerce/{$external_business_id}",
				'PATCH',
				$data
			);
		}

		/**
		 * Disconnects WC from Pinterest.
		 *
		 * @since x.x.x
		 *
		 * @return bool
		 * @throws PinterestApiException In case of 500 unexpected error from Pinterest.
		 */
		public static function delete_commerce_integration(): bool {
			$external_business_id = self::get_data( 'integration_data' )['external_business_id'];

			Pinterest\API\APIV5::make_request(
				"integrations/commerce/{$external_business_id}",
				'DELETE'
			);

			return true;
		}

		/**
		 * Used to generate external business id to pass it Pinterest when creating a connection between WC and Pinterest.
		 *
		 * @since x.x.x
		 *
		 * @return string
		 */
		public static function generate_external_business_id(): string {
			/**
			 * Filters the shop's external business id.
			 *
			 * This is passed to Pinterest when connecting.
			 * Should be non-empty and without special characters,
			 * otherwise the ID will be obtained from the site URL as fallback.
			 *
			 * @since x.x.x
			 *
			 * @param string $id the shop's external business id.
			 */
			$id = sanitize_key( (string) apply_filters( 'wc_pinterest_external_business_id', get_bloginfo( 'name' ) ) );
			if ( empty( $id ) ) {
				$id = sanitize_key( str_replace( array( 'http', 'https', 'www' ), '', get_bloginfo( 'url' ) ) );
			}
			return uniqid( sprintf( '%s-', $id ), false );
		}

		/**
		 * Fetches the account_data parameters from Pinterest's API
		 * Saves it to the plugin options and returns it.
		 *
		 * @since 1.0.0
		 *
		 * @return array Account data from Pinterest.
		 *
		 * @throws Exception PHP Exception.
		 */
		public static function update_account_data() {
			try {
				$integration_data = self::get_data( 'integration_data' );
				$account_data     = Pinterest\API\APIV5::get_account_info();

				$data = array(
					'username'         => $account_data['username'] ?? '',
					'full_name'        => '',
					'id'               => $integration_data['id'] ?? '',
					'image_medium_url' => $account_data['profile_image'] ?? '',
					// Partner is a user who is a business account not a pinner ('BUSINESS', 'PINNER' account types).
					'is_partner'       => 'BUSINESS' === ( $account_data['account_type'] ?? '' ),
				);

				$verified_websites = array_reduce(
					Pinterest\API\APIV5::get_user_websites()['items'] ?? array(),
					function( $carry, $item ) {
						if ( 'verified' === $item['status'] ) {
							$carry[] = $item['website'];
						}
						return $carry;
					},
					array()
				);

				$data += array(
					// Array of verified website domain names.
					'verified_user_websites'  => $verified_websites,
					// Indicates if any of the verified websites is verified true or false.
					'is_any_website_verified' => 0 < count( $verified_websites ),
				);

				/*
				 * For now we assume that the billing is not setup and credits are not redeemed.
				 * We will be able to check that only when the advertiser will be connected.
				 * The billing is tied to advertiser.
				 */
				$data += array(
					'is_billing_setup'   => false,
					'coupon_redeem_info' => array( 'redeem_status' => false ),
				);

				Pinterest_For_Woocommerce()::save_setting( 'account_data', $data );
				return $data;
			} catch ( Throwable $th ) {
				self::disconnect();
				throw new Exception( esc_html__( 'There was an error getting the account data.', 'pinterest-for-woocommerce' ) );
			}
		}

		/**
		 * Updates linked businesses.
		 *
		 * @since x.x.x
		 *
		 * @return void
		 */
		public static function update_linked_businesses() {
			self::get_linked_businesses( true );
		}

		/**
		 * Add billing setup information to the account data option.
		 * Using this function makes sense only when we have a connected advertiser.
		 *
		 * @since 1.2.5
		 *
		 * @return bool Wether billing is set up or not.
		 */
		public static function add_billing_setup_info_to_account_data() {
			$account_data                     = self::get_setting( 'account_data' );
			$account_data['is_billing_setup'] = Billing::has_billing_set_up();
			self::save_setting( 'account_data', $account_data );
			Billing::mark_billing_setup_checked();
			return $account_data['is_billing_setup'];
		}

		/**
		 *
		 * @since 1.2.5
		 *
		 * @return void
		 */
		public static function maybe_check_billing_setup() {
			$account_data          = Pinterest_For_Woocommerce()::get_setting( 'account_data' );
			$has_billing_setup_old = is_array( $account_data ) && $account_data['is_billing_setup'] ?? false;
			if ( Billing::should_check_billing_setup_often() ) {
				$has_billing_setup_new = self::add_billing_setup_info_to_account_data();
				// Detect change in billing setup to true and try to redeem.
				if ( $has_billing_setup_new && ! $has_billing_setup_old ) {
					AdCredits::handle_redeem_credit();
				}
			}
		}

		/**
		 * Get billing setup information from the account data option.
		 *
		 * @since 1.2.5
		 *
		 * @return bool
		 */
		public static function get_billing_setup_info_from_account_data() {
			$account_data = self::get_setting( 'account_data' );

			return (bool) $account_data['is_billing_setup'];
		}

		/**
		 * Add redeem credits information to the account data option.
		 * Using this function makes sense only when we have a connected advertiser and the billing data is set up.
		 *
		 * @since 1.2.5
		 *
		 * @return void
		 */
		public static function add_redeem_credits_info_to_account_data() {
			$account_data = self::get_setting( 'account_data' );
			$offer_code   = AdCreditsCoupons::get_coupon_for_merchant();

			// Redeem the coupon.
			$error_code    = false;
			$error_message = '';
			$redeem_status = AdCredits::redeem_credits( $offer_code, $error_code, $error_message );

			$redeem_information = array(
				'redeem_status' => $redeem_status,
				'offer_code'    => $offer_code,
				'advertiser_id' => Pinterest_For_Woocommerce()::get_setting( 'tracking_advertiser' ),
				'username'      => $account_data['username'],
				'id'            => $account_data['id'],
				'error_id'      => $error_code,
				'error_message' => $error_message,
			);

			/*
			 * Track the redeemed offer code.
			 */
			self::record_event(
				'pfw_ads_redeem_credits',
				array(
					'redeem_status' => $redeem_information['redeem_status'],
					'offer_code'    => $redeem_information['offer_code'],
					'error_id'      => $redeem_information['error_id'],
				)
			);

			$account_data['coupon_redeem_info'] = $redeem_information;

			self::save_setting( 'account_data', $account_data );
		}

		/**
		 * Add available credits information to the account data option.
		 *
		 * @since 1.2.5
		 *
		 * @return void
		 */
		public static function add_available_credits_info_to_account_data() {
			$account_data = self::get_setting( 'account_data' );

			try {
				// Check for available discounts.
				$account_data['available_discounts'] = AdCredits::process_available_discounts();
				self::save_setting( 'account_data', $account_data );
			} catch ( Exception $e ) {
				return;
			}
		}

		/**
		 * Check if coupon was redeemed. We can redeem only once.
		 *
		 * @since 1.2.5
		 *
		 * @return bool
		 */
		public static function check_if_coupon_was_redeemed() {
			$account_data = self::get_setting( 'account_data' );

			$redeem_status = is_array( $account_data['coupon_redeem_info'] ) ? $account_data['coupon_redeem_info']['redeem_status'] : false;
			$error         = $account_data['coupon_redeem_info']['error_id'];
			if ( 2322 === $error || 2318 === $error ) {
				/*
				 * Advertiser has already redeemed the coupon or
				 * the coupon was redeemed by a different advertiser of the same user.
				 * In both cases another redeem is not possible.
				 */
				return true;
			}

			if ( false === $redeem_status ) {
				return false;
			}

			return true;
		}

		/**
		 * Fetches a fresh copy (if needed or explicitly requested), of the authenticated user's linked business accounts.
		 *
		 * @param bool $force_refresh Whether to refresh the data from the API.
		 *
		 * @return array
		 */
		public static function get_linked_businesses( bool $force_refresh = false ): array {
			$linked_businesses = ! $force_refresh ? Pinterest_For_Woocommerce()::get_data( 'linked_businesses' ) : null;
			if ( null === $linked_businesses ) {
				$account_data            = Pinterest_For_Woocommerce()::get_setting( 'account_data' );
				$fetch_linked_businesses = ! empty( $account_data ) && array_key_exists( 'is_partner', $account_data ) && ! $account_data['is_partner'];

				$fetched_businesses = $fetch_linked_businesses ? Pinterest\API\APIV5::get_linked_businesses() : array();

				if ( ! empty( $fetched_businesses ) && 'success' === $fetched_businesses['status'] ) {
					$linked_businesses = $fetched_businesses['data'];
				}

				$linked_businesses = $linked_businesses ?? array();

				self::save_data( 'linked_businesses', $linked_businesses );
			}

			/*
			 * $linked_businesses = array_map(
				function ( $business ) {
					return array(
						'value' => $business->id,
						'label' => $business->full_name . ' [' . $business->id . ']',
					);
				},
				$linked_businesses
			);
			*/

			return $linked_businesses;
		}

		/**
		 * Returns the Pinterest AccountID from the database.
		 *
		 * @return string|false
		 */
		public static function get_account_id() {
			$account_data = Pinterest_For_Woocommerce()::get_setting( 'account_data' );
			return $account_data['id'] ?? false;
		}

		/**
		 * Sets the default settings based on the
		 * given values in self::$default_settings
		 *
		 * @return boolean
		 */
		public static function set_default_settings() {

			$settings = self::get_settings( true );
			$settings = wp_parse_args( $settings, self::$default_settings );

			return self::save_settings( $settings );

		}

		/**
		 * Hook the parse_request action and serve the html
		 *
		 * @param WP $wp Current WordPress environment instance.
		 */
		public function verification_request( $wp ) {
			$verification_data = self::get_data( 'verification_data' );
			if ( ! $verification_data || ! array_key_exists( 'filename', $verification_data ) ) {
				return;
			}

			// phpcs:ignore WordPress.Security.ValidatedSanitizedInput
			$request = trim( $wp->request ?? $_SERVER['PHP_SELF'] ?? '', '/' );
			if ( $verification_data['filename'] === $request ) {
				wc_nocache_headers();
				header( 'Content-Type: text/html' );
				?>
<!DOCTYPE html>
<html lang="en" xmlns="http://www.w3.org/1999/xhtml">
<head>
	<meta name="p:domain_verify" content="<?php echo esc_attr( $verification_data['verification_code'] ); ?>"/>
	<title></title>
</head>
<body><?php esc_html_e( 'Pinterest for WooCommerce verification page', 'pinterest-for-woocommerce' ); ?></body>
</html>
				<?php
				exit;
			}
		}

		/**
		 * Trigger coupons check.
		 *
		 * @since 1.2.5
		 *
		 * @return void
		 */
		public function check_available_coupons_and_credits() {
			Pinterest_For_Woocommerce()::add_available_credits_info_to_account_data();
		}

		/**
		 * Checks if setup is completed and all requirements are set.
		 *
		 * @return boolean
		 */
		public static function is_setup_complete() {
			return self::is_business_connected() && self::is_domain_verified() && self::is_tracking_configured();
		}


		/**
		 * Checks if connected by checking if we got a token in the db.
		 *
		 * @return boolean
		 */
		public static function is_connected() {
			$token = self::get_access_token();
			return $token && ! empty( $token['access_token'] );
		}


		/**
		 * Checks if connected and on a Business account.
		 *
		 * @return boolean
		 */
		public static function is_business_connected() {
			if ( ! self::is_connected() ) {
				return false;
			}

			$account_data = self::get_setting( 'account_data' );

			return isset( $account_data['is_partner'] ) ? (bool) $account_data['is_partner'] : false;
		}



		/**
		 * Checks whether we have verified our current domain, by checking account_data as
		 * returned by Pinterest.
		 *
		 * @return bool
		 */
		public static function is_domain_verified(): bool {
			$account_data = self::get_setting( 'account_data' );
			$verified_domains = $account_data['verified_user_websites'] ?? array();
			return in_array( wp_parse_url( get_home_url() )['host'] ?? '', $verified_domains );
		}

		/**
		 * Checks if tracking is configured properly and enabled.
		 *
		 * @return boolean
		 */
		public static function is_tracking_configured() {
			return false !== Pinterest\Tracking::get_active_tag();
		}


		/**
		 * Returns the Terms object for the currently configured base country.
		 *
		 * @return array
		 */
		public static function get_applicable_tos() {

			$base_country = self::get_base_country();

			return $base_country && isset( self::TOS_PER_COUNTRY[ $base_country ] ) ? self::TOS_PER_COUNTRY[ $base_country ] : self::TOS_PER_COUNTRY['*'];
		}

		/**
		 * Helper function to return the country set in WC's settings using wc_get_base_location().
		 *
		 * @return string|null
		 */
		public static function get_base_country() {
			if ( ! function_exists( 'wc_get_base_location' ) ) {
				return null;
			}

			$base_location = wc_get_base_location();

			return ! empty( $base_location['country'] ) ? $base_location['country'] : null;
		}

		/**
		 * Adds the onboarding task to the Tasklists.
		 *
		 * @since 1.2.11
		 */
		public function add_onboarding_task() {
			if ( class_exists( TaskLists::class ) ) { // compatibility-code "< WC 5.9". This is added for backward compatibility.
				TaskLists::add_task(
					'extended',
					new Onboarding(
						TaskLists::get_list( 'extended' )
					)
				);
			}
		}
	}

endif;<|MERGE_RESOLUTION|>--- conflicted
+++ resolved
@@ -830,17 +830,11 @@
 
 			$state = http_build_query( $state_params );
 
-<<<<<<< HEAD
-			// phpcs:ignore Squiz.Commenting.InlineComment.InvalidEndChar
-			// nosemgrep: audit.php.wp.security.xss.query-arg
-			return self::get_connection_proxy_url() . 'connect/' . PINTEREST_FOR_WOOCOMMERCE_WOO_CONNECT_SERVICE . '?' . $state;
-=======
 			set_transient( PINTEREST_FOR_WOOCOMMERCE_AUTH, $control_key, MINUTE_IN_SECONDS * 5 );
 
 			// phpcs:ignore Squiz.Commenting.InlineComment.InvalidEndChar
 			// nosemgrep: audit.php.wp.security.xss.query-arg
 			return self::get_connection_proxy_url() . 'login/' . PINTEREST_FOR_WOOCOMMERCE_WOO_CONNECT_SERVICE . '?' . $state;
->>>>>>> c0eebf9f
 		}
 
 
