--- conflicted
+++ resolved
@@ -181,11 +181,8 @@
 			add_action( 'wp_head', array( $this, 'maybe_inject_verification_code' ) );
 			add_action( 'wp_head', array( Pinterest\RichPins::class, 'maybe_inject_rich_pins_opengraph_tags' ) );
 			add_action( 'wp', array( Pinterest\SaveToPinterest::class, 'maybe_init' ) );
-<<<<<<< HEAD
+			add_action( 'init', array( Pinterest\Tracking::class, 'maybe_init' ) );
 			add_action( 'init', array( Pinterest\ProductSync::class, 'maybe_init' ) );
-=======
-			add_action( 'init', array( Pinterest\Tracking::class, 'maybe_init' ) );
->>>>>>> 0b457660
 			add_action( 'pinterest_for_woocommerce_token_saved', array( $this, 'update_account_data' ) );
 			add_action( 'pinterest_for_woocommerce_token_saved', array( $this, 'set_default_settings' ) );
 		}
@@ -338,13 +335,10 @@
 		public function init_api_endpoints() {
 			new Pinterest\API\Auth();
 			new Pinterest\API\DomainVerification();
-<<<<<<< HEAD
+			new Pinterest\API\Advertisers();
+			new Pinterest\API\Tags();
 			new Pinterest\API\FeedState();
 			new Pinterest\API\FeedIssues();
-=======
-			new Pinterest\API\Advertisers();
-			new Pinterest\API\Tags();
->>>>>>> 0b457660
 		}
 
 		/**
