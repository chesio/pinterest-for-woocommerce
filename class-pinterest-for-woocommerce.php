<?php
/**
 * Installation related functions and actions.
 *
 * @package  Pinterest_For_Woocommerce
 * @version  1.0.0
 */

use Automattic\WooCommerce\Admin\Features\OnboardingTasks\TaskLists;
use Automattic\WooCommerce\Pinterest;
use Automattic\WooCommerce\Pinterest\AdCredits;
use Automattic\WooCommerce\Pinterest\AdCreditsCoupons;
<<<<<<< HEAD
use Automattic\WooCommerce\Pinterest\Admin\Tasks\Onboarding;
use Automattic\WooCommerce\Pinterest\API\UserInteraction;
=======
use Automattic\WooCommerce\Pinterest\AdsCreditCurrency;
>>>>>>> b1013e2a
use Automattic\WooCommerce\Pinterest\Billing;
use Automattic\WooCommerce\Pinterest\Heartbeat;
use Automattic\WooCommerce\Pinterest\Notes\MarketingNotifications;
use Automattic\WooCommerce\Pinterest\PinterestApiException;
use Automattic\WooCommerce\Pinterest\Tracking;
use Automattic\WooCommerce\Pinterest\Tracking\Conversions;
use Automattic\WooCommerce\Pinterest\Tracking\Data\User;
use Automattic\WooCommerce\Pinterest\Tracking\Tag;
use Automattic\WooCommerce\Pinterest\Utilities\Tracks;

if ( ! class_exists( 'Pinterest_For_Woocommerce' ) ) :

	/**
	 * Base Plugin class holding generic functionality
	 */
	final class Pinterest_For_Woocommerce {

		use Tracks;

		/**
		 * Tos IDs and URLs per country.
		 */
		const TOS_PER_COUNTRY = array(
			'US' => array(
				'tos_id'    => 8,
				'terms_url' => 'https://business.pinterest.com/en/pinterest-advertising-services-agreement',
			),
			'CA' => array(
				'tos_id'    => 8,
				'terms_url' => 'https://business.pinterest.com/en/pinterest-advertising-services-agreement',
			),
			'FR' => array(
				'tos_id'    => 11,
				'terms_url' => 'https://business.pinterest.com/fr/pinterest-advertising-services-agreement',
			),
			'BR' => array(
				'tos_id'    => 15,
				'terms_url' => 'https://business.pinterest.com/pt-br/pinterest-advertising-services-agreement/',
			),
			'MX' => array(
				'tos_id'    => 16,
				'terms_url' => 'https://business.pinterest.com/es/pinterest-advertising-services-agreement/mexico/',
			),
			'*'  => array(
				'tos_id'    => 9,
				'terms_url' => 'https://business.pinterest.com/en-gb/pinterest-advertising-services-agreement/',
			),
		);

		/**
		 * Set the minimum required versions for the plugin.
		 */
		const PLUGIN_REQUIREMENTS = array(
			'php_version'      => '7.4',
			'wp_version'       => '5.6',
			'wc_version'       => '5.3',
			'action_scheduler' => '3.3.0',
		);

		/**
		 * Pinterest_For_Woocommerce version.
		 *
		 * @var string
		 */
		public $version = PINTEREST_FOR_WOOCOMMERCE_VERSION;

		/**
		 * The single instance of the class.
		 *
		 * @var Pinterest_For_Woocommerce
		 * @since 1.0.0
		 */
		protected static $instance = null;

		/**
		 * The initialized state of the class.
		 *
		 * @var Pinterest_For_Woocommerce
		 * @since 1.0.0
		 */
		protected static $initialized = false;

		/**
		 * Heartbeat instance.
		 *
		 * @var Heartbeat
		 * @since 1.1.0
		 */
		protected $heartbeat = null;

		/**
		 * When set to true, the settings have been
		 * changed and the runtime cached must be flushed
		 *
		 * @var Pinterest_For_Woocommerce
		 * @since 1.0.0
		 */
		protected static $dirty_settings = array();

		/**
		 * The default settings that will be created
		 * with the given values, if they don't exist.
		 *
		 * @var Pinterest_For_Woocommerce
		 * @since 1.0.0
		 */
		protected static $default_settings = array(
			'track_conversions'                => true,
			'enhanced_match_support'           => true,
			'automatic_enhanced_match_support' => true,
			'save_to_pinterest'                => true,
			'rich_pins_on_posts'               => true,
			'rich_pins_on_products'            => true,
			'product_sync_enabled'             => true,
			'enable_debug_logging'             => false,
			'erase_plugin_data'                => false,
		);

		/**
		 * Main Pinterest_For_Woocommerce Instance.
		 *
		 * Ensures only one instance of Pinterest_For_Woocommerce is loaded or can be loaded.
		 *
		 * @since 1.0.0
		 * @static
		 * @see Pinterest_For_Woocommerce()
		 * @return Pinterest_For_Woocommerce - Main instance.
		 */
		public static function instance() {
			if ( is_null( self::$instance ) ) {
				self::$instance = new self();
				self::$instance->maybe_init_plugin();
			}
			return self::$instance;
		}

		/**
		 * Cloning is forbidden.
		 *
		 * @since 1.0.0
		 */
		public function __clone() {
			_doing_it_wrong( __FUNCTION__, esc_html__( 'Cloning this class is forbidden.', 'pinterest-for-woocommerce' ), '1.0.0' );
		}

		/**
		 * Unserializing instances of this class is forbidden.
		 *
		 * @since 1.0.0
		 */
		public function __wakeup() {
			_doing_it_wrong( __FUNCTION__, esc_html__( 'Unserializing instances of this class is forbidden.', 'pinterest-for-woocommerce' ), '1.0.0' );
		}

		/**
		 * Pinterest_For_Woocommerce Initializer.
		 */
		public function maybe_init_plugin() {
			if ( self::$initialized ) {
				_doing_it_wrong( __FUNCTION__, esc_html__( 'Only a single instance of this class is allowed. Use singleton.', 'pinterest-for-woocommerce' ), '1.0.0' );
				return;
			}

			self::$initialized = true;

			$this->define_constants();

			add_action( 'plugins_loaded', array( $this, 'init_plugin' ) );

			/**
			 * Plugin loaded action.
			 * phpcs:disable WooCommerce.Commenting.CommentHooks.MissingSinceComment
			 */
			do_action( 'pinterest_for_woocommerce_loaded' );
		}


		/**
		 * Define Pinterest_For_Woocommerce Constants.
		 */
		private function define_constants() {
			define( 'PINTEREST_FOR_WOOCOMMERCE_PREFIX', 'pinterest-for-woocommerce' );
			define( 'PINTEREST_FOR_WOOCOMMERCE_PLUGIN_BASENAME', plugin_basename( PINTEREST_FOR_WOOCOMMERCE_PLUGIN_FILE ) );
			define( 'PINTEREST_FOR_WOOCOMMERCE_OPTION_NAME', 'pinterest_for_woocommerce' );
			define( 'PINTEREST_FOR_WOOCOMMERCE_DATA_NAME', 'pinterest_for_woocommerce_data' );
			define( 'PINTEREST_FOR_WOOCOMMERCE_LOG_PREFIX', 'pinterest-for-woocommerce' );
			define( 'PINTEREST_FOR_WOOCOMMERCE_WOO_CONNECT_URL', 'https://connect.woocommerce.com/' );
			define( 'PINTEREST_FOR_WOOCOMMERCE_WOO_CONNECT_SERVICE', 'pinterestv5' );
			define( 'PINTEREST_FOR_WOOCOMMERCE_API_NAMESPACE', 'pinterest' );
			define( 'PINTEREST_FOR_WOOCOMMERCE_CONNECT_NONCE', 'wp_rest' );
			define( 'PINTEREST_FOR_WOOCOMMERCE_API_VERSION', '1' );
			define( 'PINTEREST_FOR_WOOCOMMERCE_API_AUTH_ENDPOINT', 'oauth/callback' );
			define( 'PINTEREST_FOR_WOOCOMMERCE_AUTH', PINTEREST_FOR_WOOCOMMERCE_PREFIX . '_auth_key' );
			define( 'PINTEREST_FOR_WOOCOMMERCE_TRACKER_PREFIX', 'pfw' );
			define( 'PINTEREST_FOR_WOOCOMMERCE_PINTEREST_API_VERSION', PINTEREST_FOR_WOOCOMMERCE_OPTION_NAME . '_pinterest_api_version' );
		}


		/**
		 * What type of request is this?
		 *
		 * @param  string $type admin, ajax, cron or frontend.
		 * @return bool
		 */
		private function is_request( $type ) {
			switch ( $type ) {
				case 'admin':
					return is_admin();
				case 'ajax':
					return defined( 'DOING_AJAX' );
				case 'cron':
					return defined( 'DOING_CRON' );
				case 'frontend':
					return ( ! is_admin() || defined( 'DOING_AJAX' ) ) && ! defined( 'DOING_CRON' );
			}
		}

		/**
		 * Include required core files used in admin and on the frontend.
		 */
		private function includes() {

			include_once 'includes/class-pinterest-for-woocommerce-ads-supported-countries.php';

			if ( $this->is_request( 'admin' ) ) {
				include_once 'includes/admin/class-pinterest-for-woocommerce-admin.php';
			}

			if ( $this->is_request( 'frontend' ) ) {
				include_once 'includes/class-pinterest-for-woocommerce-frontend-assets.php';
			}
		}

		/**
		 * Include plugins files and hook into actions and filters.
		 *
		 * @since  1.0.0
		 */
		public function init_plugin() {

			if ( ! $this->check_plugin_requirements() ) {
				return;
			}

			$this->includes();

			// Start the heartbeat.
			$this->heartbeat = new Heartbeat( WC()->queue() );
			$this->heartbeat->init();

			add_action( 'admin_init', array( $this, 'admin_init' ), 0 );
			add_action( 'rest_api_init', array( $this, 'init_api_endpoints' ) );
			add_action( 'wp_head', array( $this, 'maybe_inject_verification_code' ) );
			add_action( 'wp_head', array( Pinterest\RichPins::class, 'maybe_inject_rich_pins_opengraph_tags' ) );
			add_action( 'wp', array( Pinterest\SaveToPinterest::class, 'maybe_init' ) );

			add_action( 'init', array( $this, 'init' ), 0 );

			// ActionScheduler is activated on init 1 so lets make sure we are updating after that.
			add_action( 'init', array( $this, 'maybe_update_plugin' ), 5 );
			add_action( 'init', array( self::class, 'init_tracking' ) );
			add_action( 'init', array( Pinterest\ProductSync::class, 'maybe_init' ) );
			add_action( 'init', array( Pinterest\TrackerSnapshot::class, 'maybe_init' ) );
			add_action( 'init', array( Pinterest\Billing::class, 'schedule_event' ) );
			add_action( 'init', array( Pinterest\AdCredits::class, 'schedule_event' ) );
			add_action( 'init', array( Pinterest\RefreshToken::class, 'schedule_event' ) );

			// Register the marketing channel if the feature is included.
			if ( defined( 'WC_MCM_EXISTS' ) ) {
				add_action(
					'init',
					array( Pinterest\MultichannelMarketing\MarketingChannelRegistrar::class, 'register' )
				);
			}

			// Verify that the ads_campaign is active or not.
			add_action( 'admin_init', array( Pinterest\AdCredits::class, 'check_if_ads_campaign_is_active' ) );

			// Append credits info to account data.
			add_action( 'init', array( $this, 'add_currency_credits_info_to_account_data' ) );

			add_action( 'pinterest_for_woocommerce_token_saved', array( $this, 'set_default_settings' ) );
			add_action( 'pinterest_for_woocommerce_token_saved', array( $this, 'create_commerce_integration' ) );
			add_action( 'pinterest_for_woocommerce_token_saved', array( $this, 'update_account_data' ) );
			add_action( 'pinterest_for_woocommerce_token_saved', array( $this, 'update_linked_businesses' ) );

			// Handle the Pinterest verification URL.
			add_action( 'parse_request', array( $this, 'verification_request' ) );

			// Disconnect advertiser if advertiser or tag change.
			// add_action( 'update_option_pinterest_for_woocommerce', array( $this, 'maybe_disconnect_advertiser' ), 10, 2 );.

			// Init marketing notifications.
			add_action( Heartbeat::DAILY, array( $this, 'init_marketing_notifications' ) );

			// Check available coupons and credits.
			add_action( Heartbeat::HOURLY, array( $this, 'check_available_coupons_and_credits' ) );

			// Hook the setup task. The hook admin_init is not triggered when the WC fetches the tasks using the endpoint: wp-json/wc-admin/onboarding/tasks and hence hooking into init.
			add_action( 'init', array( $this, 'add_onboarding_task' ), 20 );

		}

		/**
		 * Initialise Tracker and add trackers to it.
		 *
		 * @since x.x.x
		 *
		 * @return Pinterest\Tracking|false
		 */
		public static function init_tracking() {
			$is_tracking_disabled             = apply_filters( 'woocommerce_pinterest_disable_tracking', false );
			$is_tracking_conversions_disabled = ! Pinterest_For_Woocommerce()::get_setting( 'track_conversions' );
			$is_not_a_site                    = wp_doing_cron() || is_admin();

			if ( $is_tracking_disabled || $is_tracking_conversions_disabled || $is_not_a_site ) {
				return false;
			}

			$tag_tracker         = new Tag();
			$user                = new User( WC_Geolocation::get_ip_address(), wc_get_user_agent() );
			$conversions_tracker = new Conversions( $user );

			return new Tracking( array( $tag_tracker, $conversions_tracker ) );
		}

		/**
		 * Init Pinterest_For_Woocommerce when WordPress Initialises.
		 */
		public function init() {
			/**
			 * Before init action.
			 * phpcs:disable WooCommerce.Commenting.CommentHooks.MissingSinceComment
			 */
			do_action( 'before_pinterest_for_woocommerce_init' );

			// Set up localisation.
			$this->load_plugin_textdomain();

			/**
			 * Init action.
			 * phpcs:disable WooCommerce.Commenting.CommentHooks.MissingSinceComment
			 */
			do_action( 'pinterest_for_woocommerce_init' );
		}

		/**
		 * Init classes for admin interface.
		 */
		public function admin_init() {
			$view_factory         = new Pinterest\View\PHPViewFactory();
			$admin                = new Pinterest\Admin\Admin( $view_factory );
			$attributes_tab       = new Pinterest\Admin\Product\Attributes\AttributesTab( $admin );
			$activation_redirect  = new Pinterest\Admin\ActivationRedirect();
			$variation_attributes = new Pinterest\Admin\Product\Attributes\VariationsAttributes( $admin );

			$admin->register();
			$attributes_tab->register();
			$activation_redirect->register();
			$variation_attributes->register();
		}

		/**
		 * Init marketing notifications.
		 *
		 * @since 1.1.0
		 */
		public function init_marketing_notifications() {
			$notifications = new MarketingNotifications();
			$notifications->init_notifications();
		}

		/**
		 * Checks all plugin requirements. If run in admin context also adds a notice.
		 *
		 * @return boolean
		 */
		public function check_plugin_requirements() {

			$errors = array();
			global $wp_version;

			if ( ! version_compare( PHP_VERSION, self::PLUGIN_REQUIREMENTS['php_version'], '>=' ) ) {
				/* Translators: The minimum PHP version */
				$errors[] = sprintf( esc_html__( 'Pinterest for WooCommerce requires a minimum PHP version of %s.', 'pinterest-for-woocommerce' ), self::PLUGIN_REQUIREMENTS['php_version'] );
			}

			if ( ! version_compare( $wp_version, self::PLUGIN_REQUIREMENTS['wp_version'], '>=' ) ) {
				/* Translators: The minimum WP version */
				$errors[] = sprintf( esc_html__( 'Pinterest for WooCommerce requires a minimum WordPress version of %s.', 'pinterest-for-woocommerce' ), self::PLUGIN_REQUIREMENTS['wp_version'] );
			}

			if ( ! defined( 'WC_VERSION' ) || ! version_compare( WC_VERSION, self::PLUGIN_REQUIREMENTS['wc_version'], '>=' ) ) {
				/* Translators: The minimum WC version */
				$errors[] = sprintf( esc_html__( 'Pinterest for WooCommerce requires a minimum WooCommerce version of %s.', 'pinterest-for-woocommerce' ), self::PLUGIN_REQUIREMENTS['wc_version'] );
			}

			/**
			 * Check if WooCommerce Admin is enabled.
			 * phpcs:disable WooCommerce.Commenting.CommentHooks.MissingSinceComment
			 */
			if ( apply_filters( 'woocommerce_admin_disabled', false ) ) {
				$errors[] = esc_html__( 'Pinterest for WooCommerce requires WooCommerce Admin to be enabled.', 'pinterest-for-woocommerce' );
			}

			if ( ! function_exists( 'as_has_scheduled_action' ) ) {
				/* Translators: The minimum Action Scheduler version */
				$errors[] = sprintf( esc_html__( 'Pinterest for WooCommerce requires a minimum Action Scheduler package of %s. It can be caused by old version of the WooCommerce extensions.', 'pinterest-for-woocommerce' ), self::PLUGIN_REQUIREMENTS['action_scheduler'] );
			}

			if ( empty( $errors ) ) {
				return true;
			}

			if ( $this->is_request( 'admin' ) ) {
				add_action(
					'admin_notices',
					function() use ( $errors ) {
						?>
						<div class="notice notice-error">
							<?php
							foreach ( $errors as $error ) {
								echo '<p>' . esc_html( $error ) . '</p>';
							}
							?>
						</div>
						<?php
					}
				);
				return;
			}

			return false;
		}

		/**
		 * Plugin update entry point.
		 *
		 * @since 1.0.9
		 * @return void
		 */
		public function maybe_update_plugin() {
			$plugin_update = new Pinterest\PluginUpdate();
			$plugin_update->maybe_update();
		}

		/**
		 * Load Localisation files.
		 *
		 * Note: the first-loaded translation file overrides any following ones if the same translation is present.
		 *
		 * Locales found in:
		 *      - WP_LANG_DIR/pinterest-for-woocommerce/pinterest-for-woocommerce-LOCALE.mo
		 *      - WP_LANG_DIR/plugins/pinterest-for-woocommerce-LOCALE.mo
		 */
		private function load_plugin_textdomain() {
			/**
			 * Get plugin locale.
			 * phpcs:disable WooCommerce.Commenting.CommentHooks.MissingSinceComment
			 */
			$locale = apply_filters( 'plugin_locale', get_locale(), 'pinterest-for-woocommerce' );

			load_textdomain( 'pinterest-for-woocommerce', WP_LANG_DIR . '/pinterest-for-woocommerce/pinterest-for-woocommerce-' . $locale . '.mo' );
			load_plugin_textdomain( 'pinterest-for-woocommerce', false, plugin_basename( dirname( __FILE__ ) ) . '/i18n/languages' );
		}

		/**
		 * Get the plugin url.
		 *
		 * @return string
		 */
		public function plugin_url() {
			return untrailingslashit( plugins_url( '/', __FILE__ ) );
		}

		/**
		 * Get the plugin path.
		 *
		 * @return string
		 */
		public function plugin_path() {
			return untrailingslashit( plugin_dir_path( __FILE__ ) );
		}

		/**
		 * Get the template path.
		 *
		 * @return string
		 */
		public function template_path() {
			/**
			 * Returns template path.
			 * phpcs:disable WooCommerce.Commenting.CommentHooks.MissingSinceComment
			 */
			return apply_filters( 'pinterest_for_woocommerce_template_path', 'pinterest-for-woocommerce/' );
		}

		/**
		 * Get Ajax URL.
		 *
		 * @return string
		 */
		public function ajax_url() {
			return admin_url( 'admin-ajax.php', 'relative' );
		}


		/**
		 * Return APP Settings
		 *
		 * @since 1.0.0
		 *
		 * @param boolean $force  Controls whether to force getting a fresh value instead of one from the runtime cache.
		 * @param string  $option Controls which option to read/write to.
		 *
		 * @return array
		 */
		public static function get_settings( $force = false, $option = PINTEREST_FOR_WOOCOMMERCE_OPTION_NAME ) {

			static $settings;

			if ( $force || is_null( $settings ) || ! isset( $settings[ $option ] ) || ( isset( self::$dirty_settings[ $option ] ) && self::$dirty_settings[ $option ] ) ) {
				$settings[ $option ] = get_option( $option );
			}

			return $settings[ $option ];
		}


		/**
		 * Return APP Setting based on its key
		 *
		 * @since 1.0.0
		 *
		 * @param string  $key The key of specific option to retrieve.
		 * @param boolean $force Controls whether to force getting a fresh value instead of one from the runtime cache.
		 *
		 * @return mixed
		 */
		public static function get_setting( $key, $force = false ) {

			$settings = self::get_settings( $force );

			return empty( $settings[ $key ] ) ? false : $settings[ $key ];
		}


		/**
		 * Save APP Setting
		 *
		 * @since 1.0.0
		 *
		 * @param string $key The key of specific option to retrieve.
		 * @param mixed  $data The data to save for this option key.
		 *
		 * @return boolean
		 */
		public static function save_setting( $key, $data ) {

			$settings = self::get_settings( true );

			$settings[ $key ] = $data;

			return self::save_settings( $settings );
		}


		/**
		 * Save APP Settings
		 *
		 * @since 1.0.0
		 *
		 * @param array  $settings The array of settings to save.
		 * @param string $option Controls which option to read/write to.
		 *
		 * @return boolean
		 */
		public static function save_settings( $settings, $option = PINTEREST_FOR_WOOCOMMERCE_OPTION_NAME ) {
			self::$dirty_settings[ $option ] = true;
			return update_option( $option, $settings );
		}

		/**
		 * Set API version used by the plugin.
		 *
		 * @since x.x.x
		 *
		 * @param string $version The API version.
		 *
		 * @return boolean
		 */
		public static function set_api_version( $version ) {
			return update_option( PINTEREST_FOR_WOOCOMMERCE_PINTEREST_API_VERSION, $version );
		}

		/**
		 * Return APP Data based on its key
		 *
		 * @since 1.0.0
		 *
		 * @param string  $key The key of specific data to retrieve.
		 * @param boolean $force Controls whether to force getting a fresh value instead of one from the runtime cache.
		 *
		 * @return mixed
		 */
		public static function get_data( $key, $force = false ) {

			$settings = self::get_settings( $force, PINTEREST_FOR_WOOCOMMERCE_DATA_NAME );

			return $settings[ $key ] ?? null;
		}


		/**
		 * Save APP Data
		 *
		 * @since 1.0.0
		 *
		 * @param string $key The key of specific data to retrieve.
		 * @param mixed  $data The data to save for this option key.
		 *
		 * @return boolean
		 */
		public static function save_data( $key, $data ) {

			$settings = self::get_settings( true, PINTEREST_FOR_WOOCOMMERCE_DATA_NAME );

			$settings[ $key ] = $data;

			return self::save_settings( $settings, PINTEREST_FOR_WOOCOMMERCE_DATA_NAME );
		}

		/**
		 * Remove APP Data key.
		 *
		 * @param string $key - The key of specific data to retrieve.
		 *
		 * @since 1.3.1
		 *
		 * @return bool - True if the data was removed, false otherwise.
		 */
		public static function remove_data( string $key ) {
			$settings = self::get_settings( true, PINTEREST_FOR_WOOCOMMERCE_DATA_NAME );
			unset( $settings[ $key ] );
			return self::save_settings( $settings, PINTEREST_FOR_WOOCOMMERCE_DATA_NAME );
		}

		/**
		 * Add API endpoints
		 *
		 * @since 1.0.0
		 */
		public function init_api_endpoints() {
			new Pinterest\API\Advertisers();
			new Pinterest\API\AdvertiserConnect();
			new Pinterest\API\Auth();
			new Pinterest\API\AuthDisconnect();
			new Pinterest\API\Businesses();
			new Pinterest\API\DomainVerification();
			new Pinterest\API\FeedState();
			new Pinterest\API\FeedIssues();
			new Pinterest\API\Tags();
			new Pinterest\API\Health();
			new Pinterest\API\Settings();
			new Pinterest\API\SyncSettings();
			new Pinterest\API\UserInteraction();
		}

		/**
		 * Get decrypted token data.
		 *
		 * The Access token and Crypto key live in the data option in the following form:
		 * data: {
		 *   ...
		 *   token: {
		 *     access_token: ${encrypted_token},
		 *   },
		 *   crypto_encoded_key: ${encryption_key},
		 *   ...
		 * }
		 *
		 * @since 1.0.0
		 *
		 * @return array
		 */
		public static function get_access_token() {

			$token_data = self::get_data( 'token_data', true );
			$token      = array();

			try {
				$token['access_token'] = empty( $token_data['access_token'] ) ? '' : Pinterest\Crypto::decrypt( $token_data['access_token'] );
			} catch ( \Exception $th ) {
				/* Translators: The error description */
				Pinterest\Logger::log( sprintf( esc_html__( 'Could not decrypt the Pinterest API access token. Try reconnecting to Pinterest. [%s]', 'pinterest-for-woocommerce' ), $th->getMessage() ), 'error' );
			}

			return $token;
		}


		/**
		 * Save encrypted token data. See the documentation of the get_token() method for the expected format of the related data variables.
		 *
		 * @since 1.0.0
		 *
		 * @param array $token The array containing the token values to save.
		 *
		 * @return boolean
		 */
		public static function save_token_data( $token ) {

			$token['access_token']  = empty( $token['access_token'] ) ? '' : Pinterest\Crypto::encrypt( $token['access_token'] );
			$token['refresh_token'] = empty( $token['refresh_token'] ) ? '' : Pinterest\Crypto::encrypt( $token['refresh_token'] );
			$token['scopes']        = empty( $token['scopes'] ) ? '' : $token['scopes'];
			$token['refresh_date']  = time();
			return self::save_data( 'token_data', $token );
		}

		/**
		 * Save connection info data.
		 *
		 * @since x.x.x
		 *
		 * @param array $connection_info_data The array containing the connection info data.
		 * @return bool True if the data was saved successfully.
		 */
		public static function save_connection_info_data( array $connection_info_data ): bool {
			return self::save_data( 'connection_info_data', $connection_info_data );
		}

		/**
		 * Saves the integration data.
		 *
		 * @param array $integration_data The array containing the integration data.
		 * @return bool True if the data was saved successfully.
		 */
		public static function save_integration_data( array $integration_data ): bool {
			return self::save_data( 'integration_data', $integration_data );
		}

		/**
		 * Disconnect by clearing the Token and any other data that we should gather from scratch.
		 *
		 * @since 1.0.0
		 *
		 * @return bool True if disconnection was successful.
		 *
		 * @throws Exception PHP Exception.
		 */
		public static function disconnect(): bool {
			/*
			 * If there is no business connected, disconnecting merchant will throw error.
			 * Just need to clean account data in these cases.
			 */
			if ( ! self::is_business_connected() ) {
				self::flush_options();
				// At this point we're disconnected.
				return true;
			}

			try {
				// Disconnect merchant from Pinterest.
				self::delete_commerce_integration();
				self::flush_options();
				// At this point we're disconnected.
				return true;
			} catch ( Exception $th ) {
				// There was an error disconnecting merchant.
				return false;
			}
		}


		/**
		 * Flush data option and remove settings.
		 *
		 * @return void
		 */
		private static function flush_options() {

			// Flush the whole data option.
			delete_option( PINTEREST_FOR_WOOCOMMERCE_DATA_NAME );
			UserInteraction::flush_options();

			// Remove settings that may cause issues if stale on disconnect.
			self::save_setting( 'account_data', null );
			self::save_setting( 'tracking_advertiser', null );
			self::save_setting( 'tracking_tag', null );

			// Cancel scheduled jobs.
			Pinterest\ProductSync::cancel_jobs();
		}


		/**
		 * Disconnect advertiser from the platform if advertiser or tag change.
		 *
		 * @param array $old_value The old value of the option.
		 * @param array $new_value The new value of the option.
		 */
		public static function maybe_disconnect_advertiser( $old_value, $new_value ) {

			if ( ! is_array( $old_value ) || ! is_array( $new_value ) ) {
				return;
			}

			if (
				! isset( $old_value['tracking_advertiser'] ) ||
				! isset( $old_value['tracking_tag'] ) ||
				! isset( $new_value['tracking_advertiser'] ) ||
				! isset( $new_value['tracking_tag'] )
			) {
				return;
			}

			// Disconnect merchant if old values are different than new ones.
			if ( $old_value['tracking_advertiser'] !== $new_value['tracking_advertiser'] || $old_value['tracking_tag'] !== $new_value['tracking_tag'] ) {

				try {

					Pinterest\API\AdvertiserConnect::disconnect_advertiser( $old_value['tracking_advertiser'], $old_value['tracking_tag'] );

				} catch ( \Exception $th ) {

					Pinterest\Logger::log( esc_html__( 'There was an error disconnecting the Advertiser. Please try again.', 'pinterest-for-woocommerce' ) );
				}
			}
		}

		/**
		 * Return WooConnect Bridge URL
		 *
		 * @since 1.0.0
		 *
		 * @return string
		 */
		public static function get_connection_proxy_url() {

			/**
			 * Filters the proxy URL.
			 *
			 * @since 1.0.0
			 *
			 * @param string $proxy_url the connection proxy URL
			 */
			return (string) trailingslashit( apply_filters( 'pinterest_for_woocommerce_connection_proxy_url', PINTEREST_FOR_WOOCOMMERCE_WOO_CONNECT_URL ) );
		}


		/**
		 * Return The Middleware URL based on the given context
		 *
		 * @since 1.0.0
		 *
		 * @param string $context The context parameter.
		 * @param string $args    Additional arguments like 'view' or 'business_id'.
		 *
		 * @return string
		 */
		public static function get_middleware_url( $context = 'login', $args = array() ) {

			$nonce    = wp_create_nonce( PINTEREST_FOR_WOOCOMMERCE_CONNECT_NONCE );
			set_transient( PINTEREST_FOR_WOOCOMMERCE_CONNECT_NONCE, $nonce, 10 * MINUTE_IN_SECONDS );

			$rest_url = get_rest_url( null, PINTEREST_FOR_WOOCOMMERCE_API_NAMESPACE . '/v' . PINTEREST_FOR_WOOCOMMERCE_API_VERSION . '/' . PINTEREST_FOR_WOOCOMMERCE_API_AUTH_ENDPOINT );

			$state_params = array(
				'redirect' => $rest_url,
				'nonce'    => $nonce,
			);

			switch ( $context ) {
				case 'create_business':
					$state_params['create-business'] = true;
					break;
				case 'switch_business':
					$state_params['switch-to-business'] = $args['business_id'];
					break;
			}

			$state = http_build_query( $state_params );

			set_transient( PINTEREST_FOR_WOOCOMMERCE_AUTH, $control_key, MINUTE_IN_SECONDS * 5 );

			// phpcs:ignore Squiz.Commenting.InlineComment.InvalidEndChar
			// nosemgrep: audit.php.wp.security.xss.query-arg
			return self::get_connection_proxy_url() . 'connect/' . PINTEREST_FOR_WOOCOMMERCE_WOO_CONNECT_SERVICE . '?' . $state;
		}


		/**
		 * Injects needed meta tags to the site's header
		 *
		 * @since 1.0.0
		 */
		public function maybe_inject_verification_code() {

			$verification_data = self::get_data( 'verification_data' );

			if ( $verification_data ) {
				printf( '<meta name="p:domain_verify" content="%s"/>', esc_attr( $verification_data['verification_code'] ) );
			}
		}

		/**
		 * Connects WC to Pinterest.
		 *
		 * @since x.x.x
		 *
		 * @return array {
		 *      Integration data returned by Pinterest.
		 *
		 *      @type string    $id                             ID of the integration (string all digits).
		 *      @type string    $external_business_id           External business ID for the integration.
		 *      @type string    $connected_merchant_id          Connected merchant ID for the integration.
		 *      @type string    $connected_user_id              Connected user ID for the integration.
		 *      @type string    $connected_advertiser_id        Connected advertiser ID for the integration.
		 *      @type string    $connected_lba_id               Connected LBA ID for the integration.
		 *      @type string    $connected_tag_id               Connected tag ID for the integration.
		 *      @type int       $partner_access_token_expiry    Partner access token expiry for the integration.
		 *      @type int       $partner_refresh_token_expiry   Partner refresh token expiry for the integration.
		 *      @type string    $scopes                         Scopes for the integration.
		 *      @type int       $created_timestamp              Created timestamp for the integration.
		 *      @type int       $updated_timestamp              Updated timestamp for the integration.
		 *      @type string    $additional_id_1                Additional ID 1 for the integration.
		 *      @type string    $partner_metadata               Partner metadata for the integration.
		 * }
		 * @throws PinterestApiException In case of 404, 409 and 500 errors from Pinterest.
		 */
		public static function create_commerce_integration(): array {
			$external_business_id = self::generate_external_business_id();
			$connection_data      = self::get_data( 'connection_info_data', true );

			$integration_data     = array(
				'external_business_id'    => $external_business_id,
				'connected_merchant_id'   => $connection_data['merchant_id'] ?? '',
				'connected_advertiser_id' => $connection_data['advertiser_id'] ?? '',
			);

			if ( ! empty( $connection_data['tag_id'] ) ) {
				$integration_data['connected_tag_id'] = $connection_data['tag_id'];
			}

			$response = Pinterest\API\APIV5::make_request(
				'integrations/commerce',
				'POST',
				$integration_data
			);

			/*
			 * In case of successful response we save our integration data into a database.
			 * Data we save includes but not limited to:
			 *  external business id,
			 *  id,
			 *  connected_user_id,
			 *  etc.
			 */
			self::save_integration_data( $response );

			self::save_setting( 'tracking_advertiser', $response['connected_advertiser_id'] );
			self::save_setting( 'tracking_tag', $response['connected_tag_id'] );

			return $response;
		}

		/**
		 * Updates WC integration parameters with Pinterest.
		 *
		 * @since x.x.x
		 *
		 * @param string $external_business_id External business ID for the integration.
		 * @param array  $data {
		 *      Integration data to update with Pinterest.
		 *
		 *      @type string    $external_business_id           External business ID for the integration.
		 *      @type string    $connected_merchant_id          Connected merchant ID for the integration.
		 *      @type string    $connected_advertiser_id        Connected advertiser ID for the integration.
		 *      @type string    $connected_lba_id               Connected LBA ID for the integration.
		 *      @type string    $connected_tag_id               Connected tag ID for the integration.
		 *      @type string    $partner_access_token           Partner access token for the integration.
		 *      @type string    $partner_refresh_token          Partner refresh token for the integration.
		 *      @type string    $partner_primary_email          Partner primary email for the integration.
		 *      @type int       $partner_access_token_expiry    Partner access token expiry for the integration.
		 *      @type int       $partner_refresh_token_expiry   Partner refresh token expiry for the integration.
		 *      @type string    $scopes                         Scopes for the integration.
		 *      @type string    $additional_id_1                Additional ID 1 for the integration.
		 *      @type string    $partner_metadata               Partner metadata for the integration.
		 * }
		 *
		 * @return array {
		 *      Integration data returned by Pinterest.
		 *
		 *      @type string    $id                             ID of the integration (string all digits).
		 *      @type string    $external_business_id           External business ID for the integration.
		 *      @type string    $connected_merchant_id          Connected merchant ID for the integration.
		 *      @type string    $connected_user_id              Connected user ID for the integration.
		 *      @type string    $connected_advertiser_id        Connected advertiser ID for the integration.
		 *      @type string    $connected_lba_id               Connected LBA ID for the integration.
		 *      @type string    $connected_tag_id               Connected tag ID for the integration.
		 *      @type int       $partner_access_token_expiry    Partner access token expiry for the integration.
		 *      @type int       $partner_refresh_token_expiry   Partner refresh token expiry for the integration.
		 *      @type string    $scopes                         Scopes for the integration.
		 *      @type int       $created_timestamp              Created timestamp for the integration.
		 *      @type int       $updated_timestamp              Updated timestamp for the integration.
		 *      @type string    $additional_id_1                Additional ID 1 for the integration.
		 *      @type string    $partner_metadata               Partner metadata for the integration.
		 * }
		 * @throws PinterestApiException In case of 404, 409 and 500 errors from Pinterest.
		 */
		public static function update_commerce_integration( string $external_business_id, array $data ): array {
			return Pinterest\API\APIV5::make_request(
				"integrations/commerce/{$external_business_id}",
				'PATCH',
				$data
			);
		}

		/**
		 * Disconnects WC from Pinterest.
		 *
		 * @since x.x.x
		 *
		 * @return bool
		 * @throws PinterestApiException In case of 500 unexpected error from Pinterest.
		 */
		public static function delete_commerce_integration(): bool {
			$external_business_id = self::get_data( 'integration_data' )['external_business_id'];

			Pinterest\API\APIV5::make_request(
				"integrations/commerce/{$external_business_id}",
				'DELETE'
			);

			return true;
		}

		/**
		 * Used to generate external business id to pass it Pinterest when creating a connection between WC and Pinterest.
		 *
		 * @since x.x.x
		 *
		 * @return string
		 */
		public static function generate_external_business_id(): string {
			/**
			 * Filters the shop's external business id.
			 *
			 * This is passed to Pinterest when connecting.
			 * Should be non-empty and without special characters,
			 * otherwise the ID will be obtained from the site URL as fallback.
			 *
			 * @since x.x.x
			 *
			 * @param string $id the shop's external business id.
			 */
			$id = sanitize_key( (string) apply_filters( 'wc_pinterest_external_business_id', get_bloginfo( 'name' ) ) );
			if ( empty( $id ) ) {
				$id = sanitize_key( str_replace( array( 'http', 'https', 'www' ), '', get_bloginfo( 'url' ) ) );
			}
			return uniqid( sprintf( '%s-', $id ), false );
		}

		/**
		 * Fetches the account_data parameters from Pinterest's API
		 * Saves it to the plugin options and returns it.
		 *
		 * @since 1.0.0
		 *
		 * @return array Account data from Pinterest.
		 *
		 * @throws Exception PHP Exception.
		 */
		public static function update_account_data() {
			try {
				$integration_data = self::get_data( 'integration_data' );
				$account_data     = Pinterest\API\APIV5::get_account_info();

				$data = array(
					'username'         => $account_data['username'] ?? '',
					'full_name'        => '',
					'id'               => $integration_data['id'] ?? '',
					'image_medium_url' => $account_data['profile_image'] ?? '',
					// Partner is a user who is a business account not a pinner ('BUSINESS', 'PINNER' account types).
					'is_partner'       => 'BUSINESS' === ( $account_data['account_type'] ?? '' ),
				);

				$verified_websites = array_reduce(
					Pinterest\API\APIV5::get_user_websites()['items'] ?? array(),
					function( $carry, $item ) {
						if ( 'verified' === $item['status'] ) {
							$carry[] = $item['website'];
						}
						return $carry;
					},
					array()
				);

				$data += array(
					// Array of verified website domain names.
					'verified_user_websites'  => $verified_websites,
					// Indicates if any of the verified websites is verified true or false.
					'is_any_website_verified' => 0 < count( $verified_websites ),
				);

				/*
				 * For now we assume that the billing is not setup and credits are not redeemed.
				 * We will be able to check that only when the advertiser will be connected.
				 * The billing is tied to advertiser.
				 */
				$data += array(
					'is_billing_setup'   => false,
					'coupon_redeem_info' => array( 'redeem_status' => false ),
				);

				Pinterest_For_Woocommerce()::save_setting( 'account_data', $data );
				return $data;
			} catch ( Throwable $th ) {
				self::disconnect();
				throw new Exception( esc_html__( 'There was an error getting the account data.', 'pinterest-for-woocommerce' ) );
			}
		}

		/**
		 * Updates linked businesses.
		 *
		 * @since x.x.x
		 *
		 * @return void
		 */
		public static function update_linked_businesses() {
			self::get_linked_businesses( true );
		}

		/**
		 * Add billing setup information to the account data option.
		 * Using this function makes sense only when we have a connected advertiser.
		 *
		 * @since 1.2.5
		 *
		 * @return bool Wether billing is set up or not.
		 */
		public static function add_billing_setup_info_to_account_data() {
			$account_data                     = self::get_setting( 'account_data' );
			$account_data['is_billing_setup'] = Billing::has_billing_set_up();
			self::save_setting( 'account_data', $account_data );
			Billing::mark_billing_setup_checked();
			return $account_data['is_billing_setup'];
		}

		/**
		 *
		 * @since 1.2.5
		 *
		 * @return void
		 */
		public static function maybe_check_billing_setup() {
			$account_data          = Pinterest_For_Woocommerce()::get_setting( 'account_data' );
			$has_billing_setup_old = is_array( $account_data ) && $account_data['is_billing_setup'] ?? false;
			if ( Billing::should_check_billing_setup_often() ) {
				$has_billing_setup_new = self::add_billing_setup_info_to_account_data();
				// Detect change in billing setup to true and try to redeem.
				if ( $has_billing_setup_new && ! $has_billing_setup_old ) {
					AdCredits::handle_redeem_credit();
				}
			}
		}

		/**
		 * Get billing setup information from the account data option.
		 *
		 * @since 1.2.5
		 *
		 * @return bool
		 */
		public static function get_billing_setup_info_from_account_data() {
			$account_data = self::get_setting( 'account_data' );

			return (bool) $account_data['is_billing_setup'];
		}

		/**
		 * Add redeem credits information to the account data option.
		 * Using this function makes sense only when we have a connected advertiser and the billing data is set up.
		 *
		 * @since 1.2.5
		 *
		 * @return void
		 */
		public static function add_redeem_credits_info_to_account_data() {
			$account_data = self::get_setting( 'account_data' );
			$offer_code   = AdCreditsCoupons::get_coupon_for_merchant();

			// Redeem the coupon.
			$error_code    = false;
			$error_message = '';
			$redeem_status = AdCredits::redeem_credits( $offer_code, $error_code, $error_message );

			$redeem_information = array(
				'redeem_status' => $redeem_status,
				'offer_code'    => $offer_code,
				'advertiser_id' => Pinterest_For_Woocommerce()::get_setting( 'tracking_advertiser' ),
				'username'      => $account_data['username'],
				'id'            => $account_data['id'],
				'error_id'      => $error_code,
				'error_message' => $error_message,
			);

			/*
			 * Track the redeemed offer code.
			 */
			self::record_event(
				'pfw_ads_redeem_credits',
				array(
					'redeem_status' => $redeem_information['redeem_status'],
					'offer_code'    => $redeem_information['offer_code'],
					'error_id'      => $redeem_information['error_id'],
				)
			);

			$account_data['coupon_redeem_info'] = $redeem_information;

			self::save_setting( 'account_data', $account_data );
		}

		/**
		 * Add currency_credit_info information to the account data option.
		 *
		 * @since 1.3.9
		 *
		 * @return void
		 */
		public static function add_currency_credits_info_to_account_data() {
			$account_data                         = self::get_setting( 'account_data' );
			$currency_credit_info                 = AdsCreditCurrency::get_currency_credits();
			$account_data['currency_credit_info'] = $currency_credit_info;
			self::save_setting( 'account_data', $account_data );
		}

		/**
		 * Add available credits information to the account data option.
		 *
		 * @since 1.2.5
		 *
		 * @return void
		 */
		public static function add_available_credits_info_to_account_data() {
			$account_data = self::get_setting( 'account_data' );

			try {
				// Check for available discounts.
				$account_data['available_discounts'] = AdCredits::process_available_discounts();
				self::save_setting( 'account_data', $account_data );
			} catch ( Exception $e ) {
				return;
			}
		}

		/**
		 * Check if coupon was redeemed. We can redeem only once.
		 *
		 * @since 1.2.5
		 *
		 * @return bool
		 */
		public static function check_if_coupon_was_redeemed() {
			$account_data = self::get_setting( 'account_data' );

			$redeem_status = is_array( $account_data['coupon_redeem_info'] ) ? $account_data['coupon_redeem_info']['redeem_status'] : false;
			$error         = $account_data['coupon_redeem_info']['error_id'];
			if ( 2322 === $error || 2318 === $error ) {
				/*
				 * Advertiser has already redeemed the coupon or
				 * the coupon was redeemed by a different advertiser of the same user.
				 * In both cases another redeem is not possible.
				 */
				return true;
			}

			if ( false === $redeem_status ) {
				return false;
			}

			return true;
		}

		/**
		 * Fetches a fresh copy (if needed or explicitly requested), of the authenticated user's linked business accounts.
		 *
		 * @param bool $force_refresh Whether to refresh the data from the API.
		 *
		 * @return array
		 */
		public static function get_linked_businesses( bool $force_refresh = false ): array {
			$linked_businesses = ! $force_refresh ? Pinterest_For_Woocommerce()::get_data( 'linked_businesses' ) : null;
			if ( null === $linked_businesses ) {
				$account_data            = Pinterest_For_Woocommerce()::get_setting( 'account_data' );
				$fetch_linked_businesses = ! empty( $account_data ) && array_key_exists( 'is_partner', $account_data ) && ! $account_data['is_partner'];

				$fetched_businesses = $fetch_linked_businesses ? Pinterest\API\APIV5::get_linked_businesses() : array();

				if ( ! empty( $fetched_businesses ) && 'success' === $fetched_businesses['status'] ) {
					$linked_businesses = $fetched_businesses['data'];
				}

				$linked_businesses = $linked_businesses ?? array();

				self::save_data( 'linked_businesses', $linked_businesses );
			}

			/*
			 * $linked_businesses = array_map(
				function ( $business ) {
					return array(
						'value' => $business->id,
						'label' => $business->full_name . ' [' . $business->id . ']',
					);
				},
				$linked_businesses
			);
<<<<<<< HEAD
			*/
=======

			return $linked_businesses;
		}


		/**
		 * Grabs a fresh copy of businesses from the API saves & returns them.
		 *
		 * @return array
		 */
		public static function update_linked_businesses() {

			$account_data            = Pinterest_For_Woocommerce()::get_setting( 'account_data' );
			$fetch_linked_businesses =
				! empty( $account_data ) &&
				array_key_exists( 'is_partner', $account_data ) &&
				! $account_data['is_partner'];

			try {
				$fetched_businesses = $fetch_linked_businesses ? Pinterest\API\Base::get_linked_businesses() : array();
			} catch ( Exception $e ) {
				$fetched_businesses = array();
			}

			if ( ! empty( $fetched_businesses ) && 'success' === $fetched_businesses['status'] ) {
				$linked_businesses = $fetched_businesses['data'];
			}

			$linked_businesses = $linked_businesses ?? array();

			self::save_data( 'linked_businesses', $linked_businesses );
>>>>>>> b1013e2a

			return $linked_businesses;
		}

		/**
		 * Returns the Pinterest AccountID from the database.
		 *
		 * @return string|false
		 */
		public static function get_account_id() {
			$account_data = Pinterest_For_Woocommerce()::get_setting( 'account_data' );
			return $account_data['id'] ?? false;
		}

		/**
		 * Sets the default settings based on the
		 * given values in self::$default_settings
		 *
		 * @return boolean
		 */
		public static function set_default_settings() {

			$settings = self::get_settings( true );
			$settings = wp_parse_args( $settings, self::$default_settings );

			return self::save_settings( $settings );

		}

		/**
		 * Hook the parse_request action and serve the html
		 *
		 * @param WP $wp Current WordPress environment instance.
		 */
		public function verification_request( $wp ) {
			$verification_data = self::get_data( 'verification_data' );
			if ( ! $verification_data || ! array_key_exists( 'filename', $verification_data ) ) {
				return;
			}

			// phpcs:ignore WordPress.Security.ValidatedSanitizedInput
			$request = trim( $wp->request ?? $_SERVER['PHP_SELF'] ?? '', '/' );
			if ( $verification_data['filename'] === $request ) {
				wc_nocache_headers();
				header( 'Content-Type: text/html' );
				?>
<!DOCTYPE html>
<html lang="en" xmlns="http://www.w3.org/1999/xhtml">
<head>
	<meta name="p:domain_verify" content="<?php echo esc_attr( $verification_data['verification_code'] ); ?>"/>
	<title></title>
</head>
<body><?php esc_html_e( 'Pinterest for WooCommerce verification page', 'pinterest-for-woocommerce' ); ?></body>
</html>
				<?php
				exit;
			}
		}

		/**
		 * Trigger coupons check.
		 *
		 * @since 1.2.5
		 *
		 * @return void
		 */
		public function check_available_coupons_and_credits() {
			Pinterest_For_Woocommerce()::add_available_credits_info_to_account_data();
		}

		/**
		 * Checks if setup is completed and all requirements are set.
		 *
		 * @return boolean
		 */
		public static function is_setup_complete() {
			return self::is_business_connected() && self::is_domain_verified() && self::is_tracking_configured();
		}


		/**
		 * Checks if connected by checking if we got a token in the db.
		 *
		 * @return boolean
		 */
		public static function is_connected() {
			$token = self::get_access_token();
			return $token && ! empty( $token['access_token'] );
		}


		/**
		 * Checks if connected and on a Business account.
		 *
		 * @return boolean
		 */
		public static function is_business_connected() {
			if ( ! self::is_connected() ) {
				return false;
			}

			$account_data = self::get_setting( 'account_data' );

			return isset( $account_data['is_partner'] ) ? (bool) $account_data['is_partner'] : false;
		}



		/**
		 * Checks whether we have verified our current domain, by checking account_data as
		 * returned by Pinterest.
		 *
		 * @return bool
		 */
		public static function is_domain_verified(): bool {
			$account_data = self::get_setting( 'account_data' );
			$verified_domains = $account_data['verified_user_websites'] ?? array();
			return in_array( wp_parse_url( get_home_url() )['host'] ?? '', $verified_domains );
		}

		/**
		 * Checks if tracking is configured properly and enabled.
		 *
		 * @return boolean
		 */
		public static function is_tracking_configured() {
			return false !== Pinterest\Tracking\Tag::get_active_tag();
		}

		/**
		 * Returns the Terms object for the currently configured base country.
		 *
		 * @return array
		 */
		public static function get_applicable_tos() {

			$base_country = self::get_base_country();

			return $base_country && isset( self::TOS_PER_COUNTRY[ $base_country ] ) ? self::TOS_PER_COUNTRY[ $base_country ] : self::TOS_PER_COUNTRY['*'];
		}

		/**
		 * Helper function to return the country set in WC's settings using wc_get_base_location().
		 *
		 * @return string|null
		 */
		public static function get_base_country() {
			if ( ! function_exists( 'wc_get_base_location' ) ) {
				return null;
			}

			$base_location = wc_get_base_location();

			return ! empty( $base_location['country'] ) ? $base_location['country'] : null;
		}

		/**
		 * Adds the onboarding task to the Tasklists.
		 *
		 * @since 1.2.11
		 */
		public function add_onboarding_task() {
			if ( class_exists( TaskLists::class ) ) { // compatibility-code "< WC 5.9". This is added for backward compatibility.
				TaskLists::add_task(
					'extended',
					new Onboarding(
						TaskLists::get_list( 'extended' )
					)
				);
			}
		}
	}

endif;<|MERGE_RESOLUTION|>--- conflicted
+++ resolved
@@ -10,12 +10,9 @@
 use Automattic\WooCommerce\Pinterest;
 use Automattic\WooCommerce\Pinterest\AdCredits;
 use Automattic\WooCommerce\Pinterest\AdCreditsCoupons;
-<<<<<<< HEAD
+use Automattic\WooCommerce\Pinterest\AdsCreditCurrency;
 use Automattic\WooCommerce\Pinterest\Admin\Tasks\Onboarding;
 use Automattic\WooCommerce\Pinterest\API\UserInteraction;
-=======
-use Automattic\WooCommerce\Pinterest\AdsCreditCurrency;
->>>>>>> b1013e2a
 use Automattic\WooCommerce\Pinterest\Billing;
 use Automattic\WooCommerce\Pinterest\Heartbeat;
 use Automattic\WooCommerce\Pinterest\Notes\MarketingNotifications;
@@ -1336,41 +1333,7 @@
 				},
 				$linked_businesses
 			);
-<<<<<<< HEAD
 			*/
-=======
-
-			return $linked_businesses;
-		}
-
-
-		/**
-		 * Grabs a fresh copy of businesses from the API saves & returns them.
-		 *
-		 * @return array
-		 */
-		public static function update_linked_businesses() {
-
-			$account_data            = Pinterest_For_Woocommerce()::get_setting( 'account_data' );
-			$fetch_linked_businesses =
-				! empty( $account_data ) &&
-				array_key_exists( 'is_partner', $account_data ) &&
-				! $account_data['is_partner'];
-
-			try {
-				$fetched_businesses = $fetch_linked_businesses ? Pinterest\API\Base::get_linked_businesses() : array();
-			} catch ( Exception $e ) {
-				$fetched_businesses = array();
-			}
-
-			if ( ! empty( $fetched_businesses ) && 'success' === $fetched_businesses['status'] ) {
-				$linked_businesses = $fetched_businesses['data'];
-			}
-
-			$linked_businesses = $linked_businesses ?? array();
-
-			self::save_data( 'linked_businesses', $linked_businesses );
->>>>>>> b1013e2a
 
 			return $linked_businesses;
 		}
