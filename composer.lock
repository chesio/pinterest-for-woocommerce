--- conflicted
+++ resolved
@@ -4,23 +4,7 @@
         "Read more about it at https://getcomposer.org/doc/01-basic-usage.md#installing-dependencies",
         "This file is @generated automatically"
     ],
-<<<<<<< HEAD
-    "content-hash": "17c984c19ba05098bb16f2b9bbfaea16",
-    "packages": [
-        {
-            "name": "automattic/jetpack-autoloader",
-            "version": "v2.10.9",
-            "source": {
-                "type": "git",
-                "url": "https://github.com/Automattic/jetpack-autoloader.git",
-                "reference": "af5247c3748c77517618538d12b30901c8922858"
-            },
-            "dist": {
-                "type": "zip",
-                "url": "https://api.github.com/repos/Automattic/jetpack-autoloader/zipball/af5247c3748c77517618538d12b30901c8922858",
-                "reference": "af5247c3748c77517618538d12b30901c8922858",
-=======
-    "content-hash": "cc4e0bbe08a0b0582a946711395865de",
+    "content-hash": "14f9d4577a146679dfca3aaa2c6e5ed1",
     "packages": [
         {
             "name": "automattic/jetpack-autoloader",
@@ -34,7 +18,6 @@
                 "type": "zip",
                 "url": "https://api.github.com/repos/Automattic/jetpack-autoloader/zipball/4e406f3b747261f3848d7efa6faac45a296dacca",
                 "reference": "4e406f3b747261f3848d7efa6faac45a296dacca",
->>>>>>> bebc10e5
                 "shasum": ""
             },
             "require": {
@@ -57,12 +40,12 @@
                 }
             },
             "autoload": {
+                "psr-4": {
+                    "Automattic\\Jetpack\\Autoloader\\": "src"
+                },
                 "classmap": [
                     "src/AutoloadGenerator.php"
-                ],
-                "psr-4": {
-                    "Automattic\\Jetpack\\Autoloader\\": "src"
-                }
+                ]
             },
             "notification-url": "https://packagist.org/downloads/",
             "license": [
@@ -70,15 +53,9 @@
             ],
             "description": "Creates a custom autoloader for a plugin or theme.",
             "support": {
-<<<<<<< HEAD
-                "source": "https://github.com/Automattic/jetpack-autoloader/tree/v2.10.9"
-            },
-            "time": "2021-11-02T14:06:57+00:00"
-=======
                 "source": "https://github.com/Automattic/jetpack-autoloader/tree/v2.10.12"
             },
             "time": "2022-01-25T17:38:25+00:00"
->>>>>>> bebc10e5
         },
         {
             "name": "defuse/php-encryption",
@@ -392,27 +369,27 @@
         },
         {
             "name": "dealerdirect/phpcodesniffer-composer-installer",
-            "version": "v0.7.1",
+            "version": "v0.7.2",
             "source": {
                 "type": "git",
                 "url": "https://github.com/Dealerdirect/phpcodesniffer-composer-installer.git",
-                "reference": "fe390591e0241955f22eb9ba327d137e501c771c"
-            },
-            "dist": {
-                "type": "zip",
-                "url": "https://api.github.com/repos/Dealerdirect/phpcodesniffer-composer-installer/zipball/fe390591e0241955f22eb9ba327d137e501c771c",
-                "reference": "fe390591e0241955f22eb9ba327d137e501c771c",
+                "reference": "1c968e542d8843d7cd71de3c5c9c3ff3ad71a1db"
+            },
+            "dist": {
+                "type": "zip",
+                "url": "https://api.github.com/repos/Dealerdirect/phpcodesniffer-composer-installer/zipball/1c968e542d8843d7cd71de3c5c9c3ff3ad71a1db",
+                "reference": "1c968e542d8843d7cd71de3c5c9c3ff3ad71a1db",
                 "shasum": ""
             },
             "require": {
                 "composer-plugin-api": "^1.0 || ^2.0",
                 "php": ">=5.3",
-                "squizlabs/php_codesniffer": "^2.0 || ^3.0 || ^4.0"
+                "squizlabs/php_codesniffer": "^2.0 || ^3.1.0 || ^4.0"
             },
             "require-dev": {
                 "composer/composer": "*",
-                "phpcompatibility/php-compatibility": "^9.0",
-                "sensiolabs/security-checker": "^4.1.0"
+                "php-parallel-lint/php-parallel-lint": "^1.3.1",
+                "phpcompatibility/php-compatibility": "^9.0"
             },
             "type": "composer-plugin",
             "extra": {
@@ -433,6 +410,10 @@
                     "email": "franck.nijhof@dealerdirect.com",
                     "homepage": "http://www.frenck.nl",
                     "role": "Developer / IT Manager"
+                },
+                {
+                    "name": "Contributors",
+                    "homepage": "https://github.com/Dealerdirect/phpcodesniffer-composer-installer/graphs/contributors"
                 }
             ],
             "description": "PHP_CodeSniffer Standards Composer Installer Plugin",
@@ -444,6 +425,7 @@
                 "codesniffer",
                 "composer",
                 "installer",
+                "phpcbf",
                 "phpcs",
                 "plugin",
                 "qa",
@@ -458,7 +440,7 @@
                 "issues": "https://github.com/dealerdirect/phpcodesniffer-composer-installer/issues",
                 "source": "https://github.com/dealerdirect/phpcodesniffer-composer-installer"
             },
-            "time": "2020-12-07T18:04:37+00:00"
+            "time": "2022-02-04T12:51:07+00:00"
         },
         {
             "name": "doctrine/instantiator",
@@ -556,12 +538,12 @@
             },
             "type": "library",
             "autoload": {
+                "files": [
+                    "src/DeepCopy/deep_copy.php"
+                ],
                 "psr-4": {
                     "DeepCopy\\": "src/DeepCopy/"
-                },
-                "files": [
-                    "src/DeepCopy/deep_copy.php"
-                ]
+                }
             },
             "notification-url": "https://packagist.org/downloads/",
             "license": [
