--- conflicted
+++ resolved
@@ -4,11 +4,7 @@
         "Read more about it at https://getcomposer.org/doc/01-basic-usage.md#installing-dependencies",
         "This file is @generated automatically"
     ],
-<<<<<<< HEAD
-    "content-hash": "0827d35f6cb22ba3c90936a436bdcc01",
-=======
     "content-hash": "4077808690f97608a6ae51e0a6a8558f",
->>>>>>> b1013e2a
     "packages": [
         {
             "name": "automattic/jetpack-autoloader",
@@ -3563,16 +3559,12 @@
     "prefer-stable": true,
     "prefer-lowest": false,
     "platform": {
-<<<<<<< HEAD
-        "php": ">=7.3",
-=======
         "php": ">=7.4",
->>>>>>> b1013e2a
         "ext-json": "*"
     },
     "platform-dev": [],
     "platform-overrides": {
         "php": "7.4"
     },
-    "plugin-api-version": "2.6.0"
+    "plugin-api-version": "2.3.0"
 }