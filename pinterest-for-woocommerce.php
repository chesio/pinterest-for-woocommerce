<?php
/**
 * This file is read by WordPress to generate the plugin information in the plugin
 * admin area. This file also includes all of the dependencies used by the plugin,
 * registers the activation and deactivation functions, and defines a function
 * that starts the plugin.
 *
 * @link              https://woocommerce.com
 * @since             1.0.0
 * @package           woocommerce/pinterest-for-woocommerce
 *
 * @wordpress-plugin
 * Plugin Name:       Pinterest for WooCommerce
 * Plugin URI:        https://woocommerce.com/products/pinterest-for-woocommerce/
 * Description:       Grow your business on Pinterest! Use this official plugin to allow shoppers to Pin products while browsing your store, track conversions, and advertise on Pinterest.
 * Version:           1.0.5
 * Author:            WooCommerce
 * Author URI:        https://woocommerce.com
 * License:           GPL-2.0+
 * License URI:       http://www.gnu.org/licenses/gpl-2.0.txt
 * Text Domain:       pinterest-for-woocommerce
 * Domain Path:       /i18n/languages
 *
 * Requires at least: 5.6
 * Tested up to: 5.8
 * Requires PHP: 7.3
 *
 * WC requires at least: 5.3
 * WC tested up to: 5.5
 */

/**
 * Developer note: updating minimum PHP, WordPress and WooCommerce versions.
 *
 * When updating any version metadata above please ensure other files are updated
 * as needed, for example:
 * - `class-pinterest-for-woocommerce.php`
 * - `phpcs.xml`
 */

// If this file is called directly, abort.
if ( ! defined( 'ABSPATH' ) ) {
	exit; // Exit if accessed directly.
}

define( 'PINTEREST_FOR_WOOCOMMERCE_PLUGIN_FILE', __FILE__ );
<<<<<<< HEAD
define( 'PINTEREST_FOR_WOOCOMMERCE_VERSION', '1.0.8' ); // WRCS: DEFINED_VERSION.
=======
define( 'PINTEREST_FOR_WOOCOMMERCE_VERSION', '1.0.5' ); // WRCS: DEFINED_VERSION.
>>>>>>> bebc10e5

/**
 * Autoload packages.
 *
 * The package autoloader includes version information which prevents classes in this feature plugin
 * conflicting with WooCommerce core.
 *
 * We want to fail gracefully if `composer install` has not been executed yet, so we are checking for the autoloader.
 * If the autoloader is not present, let's log the failure and display a nice admin notice.
 */
$autoloader = __DIR__ . '/vendor/autoload_packages.php';

if ( is_readable( $autoloader ) ) {
	require $autoloader;
} else {
	if ( defined( 'WP_DEBUG' ) && WP_DEBUG ) {
		error_log(  // phpcs:ignore
			sprintf(
				/* translators: 1: composer command. 2: plugin directory */
				esc_html__( 'Your installation of the Pinterest for WooCommerce plugin is incomplete. Please run %1$s within the %2$s directory.', 'pinterest-for-woocommerce' ),
				'`composer install`',
				'`' . esc_html( str_replace( ABSPATH, '', __DIR__ ) ) . '`'
			)
		);
	}
	/**
	 * Outputs an admin notice if composer install has not been ran.
	 */
	add_action(
		'admin_notices',
		function() {
			?>
			<div class="notice notice-error">
				<p>
					<?php
					printf(
						/* translators: 1: composer command. 2: plugin directory */
						esc_html__( 'Your installation of the Pinterest for WooCommerce plugin is incomplete. Please run %1$s within the %2$s directory.', 'pinterest-for-woocommerce' ),
						'<code>composer install</code>',
						'<code>' . esc_html( str_replace( ABSPATH, '', __DIR__ ) ) . '</code>'
					);
					?>
				</p>
			</div>
			<?php
		}
	);
	return;
}

require_once 'class-pinterest-for-woocommerce.php';

/**
 * Main instance of Pinterest_For_Woocommerce.
 *
 * Returns the main instance of Pinterest_For_Woocommerce to prevent the need to use globals.
 *
 * @since  1.0.0
 * @return Pinterest_For_Woocommerce
 */
function Pinterest_For_Woocommerce() { // phpcs:ignore WordPress.NamingConventions.ValidFunctionName
	return Pinterest_For_Woocommerce::instance();
}

// Initiate the plugin.
Pinterest_For_Woocommerce();

// Register deactivation hook.
register_deactivation_hook(
	PINTEREST_FOR_WOOCOMMERCE_PLUGIN_FILE,
	function () {
		Automattic\WooCommerce\Pinterest\ProductSync::cancel_jobs();
	}
);<|MERGE_RESOLUTION|>--- conflicted
+++ resolved
@@ -44,11 +44,7 @@
 }
 
 define( 'PINTEREST_FOR_WOOCOMMERCE_PLUGIN_FILE', __FILE__ );
-<<<<<<< HEAD
-define( 'PINTEREST_FOR_WOOCOMMERCE_VERSION', '1.0.8' ); // WRCS: DEFINED_VERSION.
-=======
 define( 'PINTEREST_FOR_WOOCOMMERCE_VERSION', '1.0.5' ); // WRCS: DEFINED_VERSION.
->>>>>>> bebc10e5
 
 /**
  * Autoload packages.
