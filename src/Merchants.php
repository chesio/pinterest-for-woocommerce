--- conflicted
+++ resolved
@@ -172,16 +172,13 @@
 			throw new Exception( __( 'Response error when trying to create a merchant or update the existing one.', 'pinterest-for-woocommerce' ), 400 );
 		}
 
-<<<<<<< HEAD
+		$merchant_id = $response['data'];
+
 		try {
-			$registered_feed = Feeds::is_local_feed_registered( $response['data'] );
+			$feed_id = Feeds::match_local_feed_configuration_to_registered_feeds( $response['data'] );
 		} catch ( Throwable $th ) {
-			$registered_feed = '';
+			$feed_id = '';
 		}
-=======
-		$feed_id     = Feeds::match_local_feed_configuration_to_registered_feeds( $response['data'] );
-		$merchant_id = $response['data'];
->>>>>>> 102681f8
 
 		// Clean the cached delay.
 		Pinterest_For_Woocommerce()::save_data( 'create_merchant_delay', false );
