<?php
/**
 * Pinterest API V5 class
 *
 * @class       Pinterest_For_Woocommerce_API
 * @version     x.x.x
 * @package     Pinterest_For_WordPress/Classes/
 */

namespace Automattic\WooCommerce\Pinterest\API;

use Automattic\WooCommerce\Pinterest\Feeds;
use Automattic\WooCommerce\Pinterest\PinterestApiException;
use Exception;

if ( ! defined( 'ABSPATH' ) ) {
	exit;
}

/**
 * API V5 Methods
 */
class APIV5 extends Base {

	const API_DOMAIN = 'https://api.pinterest.com/v5';

	/**
	 * Prepare request
	 *
	 * @param string $endpoint        the endpoint to perform the request on.
	 * @param string $method          eg, POST, GET, PUT etc.
	 * @param array  $payload         Payload to be sent on the request's body.
	 * @param string $api             The specific Endpoints subset.
	 *
	 * @return array
	 */
	public static function prepare_request( $endpoint, $method = 'POST', $payload = array(), $api = '' ) {

		return array(
			'url'         => static::API_DOMAIN . "/{$endpoint}",
			'method'      => $method,
			'args'        => ! empty( $payload ) ? wp_json_encode( $payload ) : array(),
			'headers'     => array(
				'Pinterest-Woocommerce-Version' => PINTEREST_FOR_WOOCOMMERCE_VERSION,
				'Content-Type'                  => 'application/json',
			),
			'data_format' => 'body',
		);
	}

	/**
	 * Returns basic user information.
	 *
	 * @since x.x.x
	 *
	 * @return mixed|array {
	 *      User account object.
	 *
	 *      @type string $account_type   Type of account. Enum: "PINNER" "BUSINESS".
	 *      @type string $profile_image
	 *      @type string $website_url
	 *      @type string $username
	 *      @type string $business_name
	 *      @type int $board_count      User account board count.
	 *      @type int $pin_count        User account pin count. This includes both created and saved pins.
	 *      @type int $follower_count   User account follower count.
	 *      @type int $following_count  User account following count.
	 *      @type int $monthly_views    User account monthly views.
	 * }
	 * @throws PinterestApiException Throws 403 and 500 exceptions.
	 */
	public static function get_account_info() {
		return self::make_request( 'user_account', 'GET' );
	}

	/**
	 * Pull ads supported countries information from the API.
	 *
	 * @since x.x.x
	 *
	 * @return array {
	 *      Ad Accounts countries
	 *
	 *      @type array[] $items {
	 *          @type string $code Country ID from ISO 3166-1 alpha-2.
	 *          @type string $currency Country currency.
	 *          @type int $index Country index
	 *          @type string $name Country name.
	 *      }
	 * }
	 * @throws PinterestApiException If API request ends up other than 2xx status.
	 */
	public static function get_list_of_ads_supported_countries(): array {
		$request_url = 'resources/ad_account_countries';
		return self::make_request( $request_url, 'GET', array(), '', 2 * DAY_IN_SECONDS );
	}

	/**
	 * Returns the list of the user's websites.
	 *
	 * @since x.x.x
	 *
	 * @return array {
	 *     User account websites.
	 *
	 *     @type array[]  $items {
	 *         @type string $website     Website with path or domain only
	 *         @type string $status      Status of the verification process
	 *         @type string $verified_at UTC timestamp when the verification happened - sometimes missing
	 *     }
	 *     @type string $bookmark
	 * }
	 * @throws PinterestApiException Throws 403 and 500 exceptions.
	 */
	public static function get_user_websites() {
		return self::make_request( 'user_account/websites', 'GET' );
	}

	/**
	 * Returns the list of linked businesses.
	 *
	 * @since x.x.x
	 *
	 * @return mixed|array[] {
	 *      Linked businesses list.
	 *
	 *      @type string $username
	 *      @type string $image_small_url
	 *      @type string $image_medium_url
	 *      @type string $image_large_url
	 *      @type string $image_xlarge_url
	 * }
	 * @throws PinterestApiException Throws 500 exception in case of unexpected error.
	 */
	public static function get_linked_businesses() {
		return self::make_request( 'user_account/businesses', 'GET' );
	}

	/**
	 * Get the advertiser object from the Pinterest API for the given User ID.
	 *
	 * @since x.x.x
	 *
	 * @param string $pinterest_user The Pinterest User ID.
	 *
	 * @return mixed
	 */
	public static function get_advertisers( $pinterest_user = null ) {
		return self::make_request( 'ad_accounts', 'GET' );
	}

	/**
	 * Get the advertiser's tracking tags.
	 *
	 * @param string $ad_account_id the advertiser_id to request the tags for.
	 *
	 * @return array {
	 *      Tag objects list.
	 *
	 *      @type array[] $items {
	 *         Tag object.
	 *
	 *          @type string    $ad_account_id          Ad account ID.
	 *          @type string    $code_snippet           Tag code snippet.
	 *          @type ?string   $enhanced_match_status  The enhanced match status of the tag.
	 *          @type string    $id                     Tag ID.
	 *          @type ?int      $last_fired_time_ms     Time for the last event fired.
	 *
	 *          @type string    $name                   Conversion tag name.
	 *          @type string    $status                 Entity status.
	 *          @type string    $version                Version number.
	 *          @type array     $configs {
	 *              Tag Enhanced Match configuration.
	 *
	 *              @type ?bool $aem_enabled        Whether Automatic Enhanced Match email is enabled.
	 *              @type ?int  $md_frequency       Metadata ingestion frequency.
	 *              @type ?bool $aem_fnln_enabled   Whether Automatic Enhanced Match first name and last name is enabled.
	 *              @type ?bool $aem_ph_enabled     Whether Automatic Enhanced Match phone is enabled.
	 *              @type ?bool $aem_ge_enabled     Whether Automatic Enhanced Match gender is enabled.
	 *              @type ?bool $aem_db_enabled     Whether Automatic Enhanced Match birthdate is enabled.
	 *              @type ?bool $aem_loc_enabled    Whether Automatic Enhanced Match location is enabled.
	 *          }
	 *      }
	 * }
	 *
	 * @throws PinterestApiException|Exception Throws 500 exception.
	 */
	public static function get_advertiser_tags( $ad_account_id ) {
		return self::make_request( "ad_accounts/{$ad_account_id}/conversion_tags", 'GET' );
	}

	/**
	 * Get the advertiser's tracking tag config and details.
	 *
	 * @link https://developers.pinterest.com/docs/api/v5/#operation/conversion_tags/get
	 *
	 * @since x.x.x
	 *
	 * @param string $ad_account_id         Ad account ID.
	 * @param string $conversion_tag_id     Conversion tag ID.
	 *
	 * @return mixed|array {
	 *      Tag object.
	 *
	 *      @type string    $ad_account_id          Ad account ID.
	 *      @type string    $code_snippet           Tag code snippet.
	 *      @type string    $enhanced_match_status  Enum: "UNKNOWN" "NOT_VALIDATED" "VALIDATING_IN_PROGRESS" "VALIDATION_COMPLETE" null
	 *                                              The enhanced match status of the tag
	 *      @type string    $id                     Tag ID.
	 *      @type int       $last_fired_time_ms     Time for the last event fired.
	 *      @type string    $name                   Conversion tag name.
	 *      @type string    $status                 Enum: "ACTIVE" "PAUSED" "ARCHIVED"
	 *                                              Entity status
	 *      @type string    $version                Version number.
	 *      @type array     $configs {
	 *          Tag Enhanced Match configuration.
	 *
	 *          @type bool    $aem_enabled         Whether Automatic Enhanced Match email is enabled.
	 *          @type int     $md_frequency        Metadata ingestion frequency.
	 *          @type bool    $aem_fnln_enabled    Whether Automatic Enhanced Match name is enabled.
	 *          @type bool    $aem_ph_enabled      Whether Automatic Enhanced Match phone is enabled.
	 *          @type bool    $aem_ge_enabled      Whether Automatic Enhanced Match gender is enabled.
	 *          @type bool    $aem_db_enabled      Whether Automatic Enhanced Match birthdate is enabled.
	 *          @type bool    $aem_loc_enabled     Whether Automatic Enhanced Match location is enabled.
	 *      }
	 * }
	 * @throws PinterestApiException Throws 500 exception in case of unexpected error.
	 */
	public static function get_advertiser_tag( $ad_account_id, $conversion_tag_id ) {
		return self::make_request( "ad_accounts/{$ad_account_id}/conversion_tags/{$conversion_tag_id}", 'GET' );
	}

	/**
	 * Create a tag for the given advertiser.
	 *
	 * @link https://developers.pinterest.com/docs/api/v5/#operation/conversion_tags/create
	 *
	 * @since x.x.x
	 *
	 * @param string $ad_account_id the advertiser_id to create a tag for.
	 *
	 * @return array {
	 *      Tag object.
	 *
	 *      @type string    $ad_account_id         Ad account ID.
	 *      @type string    $code_snippet          Tag code snippet.
	 *      @type ?string   $enhanced_match_status The enhanced match status of the tag.
	 *      @type string    $id                    Tag ID.
	 *      @type ?int      $last_fired_time_ms    Time for the last event fired.
	 *      @type string    $name                  Conversion tag name.
	 *      @type string    $status                Entity status.
	 *      @type string    $version               Version number.
	 *      @type array     $configs {
	 *          Tag configuration.
	 *
	 *          @type ?bool $aem_enabled        Whether Automatic Enhanced Match email is enabled.
	 *          @type ?int  $md_frequency       Metadata ingestion frequency.
	 *          @type ?bool $aem_fnln_enabled   Whether Automatic Enhanced Match name is enabled.
	 *          @type ?bool $aem_ph_enabled     Whether Automatic Enhanced Match phone is enabled.
	 *          @type ?bool $aem_ge_enabled     Whether Automatic Enhanced Match gender is enabled.
	 *          @type ?bool $aem_db_enabled     Whether Automatic Enhanced Match birthdate is enabled.
	 *          @type ?bool $aem_loc_enabled    Whether Automatic Enhanced Match location is enabled.
	 *      }
	 * }
	 * @throws PinterestApiException|Exception Throws 500 exception.
	 */
	public static function create_tag( $ad_account_id ) {
		$tag_name = self::get_tag_name();
		return self::make_request(
			"ad_accounts/{$ad_account_id}/conversion_tags",
			'POST',
			array(
				'name'             => $tag_name,
				'aem_enabled'      => true,
				'md_frequency'     => 1,
				'aem_fnln_enabled' => true,
				'aem_ph_enabled'   => true,
				'aem_ge_enabled'   => true,
				'aem_db_enabled'   => true,
				'ae_loc_enabled'   => true,
			)
		);
	}

	/**
	 * Returns Pinterest user verification code for website verification.
	 *
	 * @since x.x.x
	 *
	 * @return array {
	 *      Data needed to verify a website.
	 *
	 *      @type string $verification_code Code to check against the user claiming the website.
	 *      @type string $dns_txt_record    DNS TXT record to check against for the website to be claimed.
	 *      @type string $metatag           META tag the verification process searches for the website to be claimed.
	 *      @type string $filename          File expected to find on the website being claimed.
	 *      @type string $file_content      A full html file to upload to the website in order for it to be claimed.
	 * }
	 * @throws PinterestApiException If the request fails with 403 or 500 status.
	 */
	public static function domain_verification_data(): array {
		return self::make_request( 'user_account/websites/verification', 'GET' );
	}

	/**
	 * Sends domain verification request to Pinterest.
	 *
	 * @since x.x.x
	 *
	 * @param string $domain Domain to verify.
	 * @return array {
	 *      Data returned by Pinterest after the verification request.
	 *
	 *      @type string $website       Website with path or domain only.
	 *      @type string $status        Status of the verification process.
	 *      @type string $verified_at   UTC timestamp when the verification happened - sometimes missing.
	 * }
	 * @throws PinterestApiException If the request fails with 2xx status.
	 */
	public static function domain_metatag_verification_request( string $domain ): array {
		return self::make_request(
			'user_account/websites',
			'POST',
			array(
				'website'             => $domain,
				'verification_method' => 'METATAG',
			)
		);
	}

	/**
	 * Sends create feed request to Pinterest API.
	 *
	 * @since x.x.x
	 *
	 * @link https://developers.pinterest.com/docs/api/v5/#operation/feeds/create
	 *
	 * @param array  $data {
	 *      Feed data.
	 *
	 *      @type string $name                 A human-friendly name associated to a given feed. This value is currently nullable due to historical reasons. It is expected to become non-nullable in the future.
	 *      @type string $format               The file format of a feed: TSV, CSV, XML.
	 *      @type string $location             The URL where a feed is available for download. This URL is what Pinterest will use to download a feed for processing.
	 *      @type string $catalog_type         Type of the catalog entity: RETAIL, HOTEL.
	 *      @type string $default_currency     Currency Codes from ISO 4217.
	 *      @type string $default_locale       The locale used within a feed for product descriptions.
	 *      @type string $default_country      Country ID from ISO 3166-1 alpha-2.
	 *      @type string $default_availability Default availability for products in a feed.
	 *      @type array[] $credentials {
	 *          Use this if your feed file requires username and password.
	 *
	 *          @type string $username  The required password for downloading a feed.
	 *          @type string $password  The required username for downloading a feed.
	 *      }
	 *      @type array[] $preferred_processing_schedule {
	 *          Optional daily processing schedule. Use this to configure the preferred time for processing a feed (otherwise random).
	 *
	 *          @type string $time      A time in format HH:MM with leading 0 (zero).
	 *          @type string $timezone  The timezone considered for the processing schedule time.
	 *      }
	 * }
	 * @param string $ad_account_id Pinterest Ad Account ID.
	 *
	 * @return array
	 *
	 * @throws PinterestApiException If the request fail with other than 201 status.
	 */
	public static function create_feed( array $data, string $ad_account_id ): array {
		return self::make_request(
			"catalogs/feeds?ad_account_id={$ad_account_id}",
			'POST',
			$data
		);
	}

	/**
	 * Get merchant's feeds.
	 *
	 * @since x.x.x
	 *
	 * @param string $ad_account_id Pinterest Ad Account ID.
	 *
	 * @return array {
	 *      List of feeds.
	 *
	 *      @type array[] $items {              Feeds.
	 *          @type string $id                Feed ID.
	 *          @type string $name              A human-friendly name associated to a given feed. This value is currently nullable due to historical reasons. It is expected to become non-nullable in the future.
	 *          @type string $status            ACTIVE, INACTIVE. Status for catalogs entities. Present in catalogs_feed values. When a feed is deleted, the response will inform DELETED as status.
	 *          @type string $format            The file format of a feed: TSV, CSV, XML.
	 *          @type string $location          The URL where a feed is available for download. This URL is what Pinterest will use to download a feed for processing.
	 *          @type string $created_at
	 *          @type string $updated_at
	 *          @type string $catalog_type      Type of the catalog entity: RETAIL, HOTEL.
	 *          @type array[] $credentials {
	 *              Use this if your feed file requires username and password.
	 *
	 *              @type string $username  The required password for downloading a feed.
	 *              @type string $password  The required username for downloading a feed.
	 *          }
	 *          @type array[] $preferred_processing_schedule {
	 *              Optional daily processing schedule. Use this to configure the preferred time for processing a feed (otherwise random).
	 *
	 *              @type string $time      A time in format HH:MM with leading 0 (zero).
	 *              @type string $timezone  The timezone considered for the processing schedule time.
	 *          }
	 *          @type string $default_currency      Currency Codes from ISO 4217.
	 *          @type string $default_locale        The locale used within a feed for product descriptions.
	 *          @type string $default_country       Country ID from ISO 3166-1 alpha-2.
	 *          @type string $default_availability  Default availability for products in a feed.
	 *      }
	 *      @type string $bookmark              Cursor used to fetch the next page of items
	 * }
	 * @throws PinterestApiException If the request fails with 2xx status.
	 */
	public static function get_feeds( string $ad_account_id ): array {
		return self::make_request(
			"catalogs/feeds?ad_account_id={$ad_account_id}",
			'GET',
			array(),
			'',
			MINUTE_IN_SECONDS
		);
	}

	/**
	 * Invalidate the ad account's feeds cache.
	 *
	 * @since x.x.x
	 *
	 * @param string $ad_account_id Ad Account ID.
	 *
	 * @return bool True if the cache was invalidated, false otherwise.
	 */
	public static function invalidate_feeds_cache( string $ad_account_id ): bool {
		return self::invalidate_cached_response(
			"catalogs/feeds?ad_account_id={$ad_account_id}",
			'GET',
			array(),
			''
		);
	}

	/**
	 * Enable a feed.
	 *
	 * @since x.x.x
	 *
	 * @param string $ad_account_id Pinterest Ad Account ID.
	 * @param string $feed_id       The ID of the feed to be enabled.
	 *
	 * @return mixed
	 * @throws PinterestApiException If API request ends up other than 2xx status.
	 */
	public static function enable_feed( string $ad_account_id, string $feed_id ): array {
		return static::update_feed_status( $feed_id, Feeds::FEED_STATUS_ACTIVE, $ad_account_id );
	}

	/**
	 * Disable a feed.
	 *
	 * @since x.x.x
	 *
	 * @param string $ad_account_id Pinterest Ad Account ID.
	 * @param string $feed_id       The ID of the feed to be disabled.
	 *
	 * @return mixed
	 * @throws PinterestApiException If API request ends up other than 2xx status.
	 */
	public static function disable_feed( string $ad_account_id, string $feed_id ): array {
		return static::update_feed_status( $feed_id, Feeds::FEED_STATUS_INACTIVE, $ad_account_id );
	}

	/**
	 * Update a feed status.
	 *
	 * @since x.x.x
	 *
	 * @param string $feed_id       The ID of the feed to be updated.
	 * @param string $status        The status to be set.
	 * @param string $ad_account_id Pinterest Ad Account ID.
	 *
	 * @return array
	 * @throws PinterestApiException If API request ends up other than 2xx status.
	 */
	private static function update_feed_status( string $feed_id, string $status, string $ad_account_id ): array {
		return self::make_request(
			"catalogs/feeds/{$feed_id}?ad_account_id={$ad_account_id}",
			'PATCH',
			array(
				'status' => $status,
			),
		);
	}

	/**
	 * Get the latest workflow for the given feed.
	 *
	 * @link https://developers.pinterest.com/docs/api/v5/#operation/feed_processing_results/list
	 *
	 * @param string $feed_id       Feed ID.
	 * @param string $ad_account_id Pinterest Ad Account ID.
	 * @return array {
	 *      Feed Processing Results.
	 *
	 *      @type array[] $items {
	 *          Feed processing results.
	 *
	 *          @type string $id        Feed Processing Results ID.
	 *          @type string $status    Feed Processing status. "COMPLETED", "COMPLETED_EARLY", "DISAPPROVED", etc.
	 *          @type array $product_counts {
	 *              Feed product counts.
	 *
	 *              @type int $original Original product count.
	 *              @type int $ingested Ingested product count.
	 *          }
	 *          @type array $ingestion_details {
	 *              Processing details.
	 *
	 *              @type array $errors {}      Errors.
	 *              @type array $info {}        Info
	 *              @type array $warnings {}    Warnings.
	 *          }
	 *          @type array $validation_details {
	 *              Validation details.
	 *
	 *              @type array $errors {}      Errors.
	 *              @type array $warnings {}    Warnings.
	 *          }
	 *          @type string $created_at Feed Processing Results creation time.
	 *          @type string $updated_at Feed Processing Results update time.
	 *      }
	 *      @type string $bookmark      Cursor used to fetch the next page of items
	 * }
	 *
	 * @throws PinterestApiException If the request fails with other than 2xx status.
	 * @since x.x.x
	 */
	public static function get_feed_processing_results( $feed_id, $ad_account_id ): array {
		return self::make_request(
			"catalogs/feeds/{$feed_id}/processing_results?ad_account_id={$ad_account_id}&page_size=1",
			'GET'
		);
	}

	/**
<<<<<<< HEAD
	 * Attempts to redeem the offer code for the given advertiser.
	 *
	 * @link https://developers.pinterest.com/docs/api/v5/#operation/ads_credit/redeem
	 *
	 * @since x.x.x
	 *
	 * @param string $ad_account_id Pinterest Ad Account ID.
	 * @param string $offer_code    Offer code (hash).
	 *
	 * @return array {
	 *     Credits redeem status.
	 *
	 *     @type bool    $success       Whether the offer code was successfully redeemed or not.
	 *     @type ?int    $errorCode     Error code type if error occurs.
	 *     @type ?string $errorMessage  Reason for failure.
	 * }
	 * @throws PinterestApiException When unable to redeem the offer code or any unexpected error occur.
	 */
	public static function redeem_ads_offer_code( string $ad_account_id, string $offer_code ): array {
		return self::make_request(
			"ad_accounts/{$ad_account_id}/ads_credit/redeem",
			'POST',
			array(
				'offerCodeHash' => $offer_code,
			)
		);
	}

	/**
	 * Get active billing profiles in the advertiser account.
	 *
	 * @link https://developers.pinterest.com/docs/api/v5/#operation/billing_profiles/get
	 *
	 * @since x.x.x
	 *
	 * @param string $ad_account_id Pinterest Ad Account ID.
	 *
	 * @return array {
	 *     Billing profiles in the advertiser account.
	 *
	 *     @type array[] $items {
	 *         @type string $id                     Billing ID.
	 *         @type string $card_type              Type of the card ("UNKNOWN" "VISA" "MASTERCARD" "AMERICAN_EXPRESS"
	 *                                              "DISCOVER" "ELO").
	 *         @type string $status                 Status of the billing. ("UNSPECIFIED" "VALID" "INVALID" "PENDING"
	 *                                              "DELETED" "SECONDARY" "PENDING_SECONDARY").
	 *         @type string $advertiser_id          Advertiser ID of the billing.
	 *         @type string $payment_method_brand   Brand of the payment method. ("UNKNOWN" "VISA" "MASTERCARD"
	 *                                              "AMERICAN_EXPRESS" "DISCOVER" "SOFORT" "DINERS_CLUB" "ELO"
	 *                                              "CARTE_BANCAIRE").
	 *     }
	 *     @type string $bookmark Cursor used to fetch the next page of items.
	 * }
	 * @throws PinterestApiException If the request fails with other than 2xx status.
	 */
	public static function get_active_billing_profiles( string $ad_account_id ): array {
		return self::make_request(
			"ad_accounts/{$ad_account_id}/billing_profiles?is_active=true",
=======
	 * List item issues for a given processing result.
	 *
	 * @param string $feed_processing_result_id  Feed Processing Results ID.
	 * @param int    $limit                      Number of items to return.
	 * @return array {
	 *      Items and their corresponding issues.
	 *
	 *      @type array[] $items {
	 *          @type int       $item_number
	 *          @type string    $item_id
	 *          @type array     $errors {
	 *              An array of errors where keys are error codes e.g. (DUPLICATE_PRODUCTS, AVAILABILITY_INVALID, etc.).
	 *
	 *              @type ?string $attribute_name The name of the attribute that caused the error.
	 *              @type ?string $provided_value The value of the attribute that caused the error.
	 *          }
	 *          @type array     $warnings {
	 *              An array of warnings where keys are warning codes e.g. (SHIPPING_INVALID, TAX_INVALID, etc.).
	 *
	 *              @type ?string $attribute_name The name of the attribute that caused the warning.
	 *              @type ?string $provided_value The value of the attribute that caused the warning.
	 *          }
	 *      }
	 * }
	 *
	 * @throws PinterestApiException If the request fails with other than 2xx status.
	 * @since x.x.x
	 */
	public static function get_feed_processing_result_items_issues( string $feed_processing_result_id, $limit = 25 ): array {
		return self::make_request(
			"catalogs/processing_results/{$feed_processing_result_id}/item_issues?page_size={$limit}",
>>>>>>> ac37cd5f
			'GET'
		);
	}
}<|MERGE_RESOLUTION|>--- conflicted
+++ resolved
@@ -544,7 +544,42 @@
 	}
 
 	/**
-<<<<<<< HEAD
+	 * List item issues for a given processing result.
+	 *
+	 * @param string $feed_processing_result_id  Feed Processing Results ID.
+	 * @param int    $limit                      Number of items to return.
+	 * @return array {
+	 *      Items and their corresponding issues.
+	 *
+	 *      @type array[] $items {
+	 *          @type int       $item_number
+	 *          @type string    $item_id
+	 *          @type array     $errors {
+	 *              An array of errors where keys are error codes e.g. (DUPLICATE_PRODUCTS, AVAILABILITY_INVALID, etc.).
+	 *
+	 *              @type ?string $attribute_name The name of the attribute that caused the error.
+	 *              @type ?string $provided_value The value of the attribute that caused the error.
+	 *          }
+	 *          @type array     $warnings {
+	 *              An array of warnings where keys are warning codes e.g. (SHIPPING_INVALID, TAX_INVALID, etc.).
+	 *
+	 *              @type ?string $attribute_name The name of the attribute that caused the warning.
+	 *              @type ?string $provided_value The value of the attribute that caused the warning.
+	 *          }
+	 *      }
+	 * }
+	 *
+	 * @throws PinterestApiException If the request fails with other than 2xx status.
+	 * @since x.x.x
+	 */
+	public static function get_feed_processing_result_items_issues( string $feed_processing_result_id, $limit = 25 ): array {
+		return self::make_request(
+			"catalogs/processing_results/{$feed_processing_result_id}/item_issues?page_size={$limit}",
+			'GET'
+		);
+	}
+
+	/**
 	 * Attempts to redeem the offer code for the given advertiser.
 	 *
 	 * @link https://developers.pinterest.com/docs/api/v5/#operation/ads_credit/redeem
@@ -603,39 +638,6 @@
 	public static function get_active_billing_profiles( string $ad_account_id ): array {
 		return self::make_request(
 			"ad_accounts/{$ad_account_id}/billing_profiles?is_active=true",
-=======
-	 * List item issues for a given processing result.
-	 *
-	 * @param string $feed_processing_result_id  Feed Processing Results ID.
-	 * @param int    $limit                      Number of items to return.
-	 * @return array {
-	 *      Items and their corresponding issues.
-	 *
-	 *      @type array[] $items {
-	 *          @type int       $item_number
-	 *          @type string    $item_id
-	 *          @type array     $errors {
-	 *              An array of errors where keys are error codes e.g. (DUPLICATE_PRODUCTS, AVAILABILITY_INVALID, etc.).
-	 *
-	 *              @type ?string $attribute_name The name of the attribute that caused the error.
-	 *              @type ?string $provided_value The value of the attribute that caused the error.
-	 *          }
-	 *          @type array     $warnings {
-	 *              An array of warnings where keys are warning codes e.g. (SHIPPING_INVALID, TAX_INVALID, etc.).
-	 *
-	 *              @type ?string $attribute_name The name of the attribute that caused the warning.
-	 *              @type ?string $provided_value The value of the attribute that caused the warning.
-	 *          }
-	 *      }
-	 * }
-	 *
-	 * @throws PinterestApiException If the request fails with other than 2xx status.
-	 * @since x.x.x
-	 */
-	public static function get_feed_processing_result_items_issues( string $feed_processing_result_id, $limit = 25 ): array {
-		return self::make_request(
-			"catalogs/processing_results/{$feed_processing_result_id}/item_issues?page_size={$limit}",
->>>>>>> ac37cd5f
 			'GET'
 		);
 	}
