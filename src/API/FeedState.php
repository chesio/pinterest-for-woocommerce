<?php
/**
 * Handle & return Pinterest Feed State
 *
 * @package     Pinterest_For_Woocommerce/API
 * @version     1.0.0
 */

namespace Automattic\WooCommerce\Pinterest\API;

use Automattic\WooCommerce\Pinterest as Pinterest;
use Automattic\WooCommerce\Pinterest\FeedRegistration;
use Automattic\WooCommerce\Pinterest\LocalFeedConfigs;
<<<<<<< HEAD
use Automattic\WooCommerce\Pinterest\Tracking;
=======
use Automattic\WooCommerce\Pinterest\ProductSync;
>>>>>>> 7a112b7d
use \WP_REST_Server;

if ( ! defined( 'ABSPATH' ) ) {
	exit;
}

/**
 * Endpoint returning the current state of the XML feed.
 */
class FeedState extends VendorAPI {

	/**
	 * The error contexts to search for in the workflow responses.
	 *
	 * @var array
	 */
	const ERROR_CONTEXTS = array(
		'validation_stats_warnings',
		'ingestion_stats_warnings',
		'validation_stats_errors',
		'ingestion_stats_errors',
	);

	/**
	 * The error codes that are related to the feed itself,
	 * and not a specific product.
	 * Source: https://help.pinterest.com/en/business/article/data-source-ingestion
	 *
	 * @var array
	 */
	const GLOBAL_ERROR_CODES = array(
		'3',
		'100',
		'101',
		'102',
		'103',
		'129',
		'138',
		'139',
		'140',
		'143',
		'150',
		'152',
		'155',
	);

	/**
	 * Initialize class
	 */
	public function __construct() {

		$this->base              = 'feed_state';
		$this->endpoint_callback = 'get_feed_state';
		$this->methods           = WP_REST_Server::READABLE;

		$this->register_routes();

		$this->hooks();

	}


	/**
	 * Add feed state hooks.
	 */
	private function hooks() {
		add_filter( 'pinterest_for_woocommerce_feed_state', array( $this, 'add_local_feed_state' ) );
		add_filter( 'pinterest_for_woocommerce_feed_state', array( $this, 'add_feed_registration_state' ) );
		add_filter( 'pinterest_for_woocommerce_feed_state', array( $this, 'add_third_party_tags_warning' ) );
	}


	/**
	 * Get the status of the current feed, for:
	 * - the local feed configuration.
	 * - the remote feed registration.
	 * - the feed ingestion process.
	 *
	 * The form of the returned data is as follows:
	 *
	 * [
	 *   workflow => [
	 *     [
	 *     'label'        => 'The label of this workflow',
	 *     'status'       => 'success|warning|error|etc',
	 *     'status_label' => 'The result for this workflow'
	 *     'extra_info'   => 'Extra info for this workflow'
	 *     ],
	 *     ...
	 *   ],
	 *   'overview' => [
	 *      'total'      => 0, // Total number of products in the feed.
	 *      'not_synced' => 0, // Number of products not synced because of errors.
	 *      'warnings'   => 0, // Number of warnings.
	 *      'errors'     => 0, // Number of errors.
	 *   ]
	 * ]
	 *
	 * @return array
	 *
	 * @throws \Exception PHP Exception.
	 */
	public function get_feed_state() {

		try {

<<<<<<< HEAD
			if ( ! Pinterest\ProductSync::is_product_sync_enabled() ) {
=======
			$result = array();

			if ( ! ProductSync::is_product_sync_enabled() ) {
>>>>>>> 7a112b7d
				return array(
					'workflow' => array(
						array(
							'label'        => esc_html__( 'XML feed', 'pinterest-for-woocommerce' ),
							'status'       => 'error',
							'status_label' => esc_html__( 'Product sync is disabled.', 'pinterest-for-woocommerce' ),
							'extra_info'   => wp_kses_post( ProductSync::get_feed_status_extra_info() ),
						),
					),
					'overview' => array(
						'total'      => 0,
						'not_synced' => 0,
						'warnings'   => 0,
						'errors'     => 0,
					),
				);
			}

			return apply_filters( 'pinterest_for_woocommerce_feed_state', array() );

		} catch ( \Throwable $th ) {

			/* Translators: The error description as returned from the API */
			$error_message = sprintf( esc_html__( 'Error getting feed\'s state. [%s]', 'pinterest-for-woocommerce' ), $th->getMessage() );

			return new \WP_Error( \PINTEREST_FOR_WOOCOMMERCE_PREFIX . '_feed_state_error', $error_message, array( 'status' => $th->getCode() ) );
		}
	}


	/**
	 * Adds to the result variable an array with info about the status of the local
	 * feed generation process.
	 *
	 * @param array $result The result array to add values to.
	 *
	 * @return array
	 */
	public function add_local_feed_state( $result ) {

		$state      = Pinterest\ProductFeedStatus::get();
		$extra_info = '';

		switch ( $state['status'] ) {

			case 'in_progress':
				$status       = 'pending';
				$status_label = esc_html__( 'Feed generation in progress.', 'pinterest-for-woocommerce' );
				$extra_info   = sprintf(
					esc_html(
						/* translators: 1: Time string, 2: number of products, 3: opening anchor tag, 4: closing anchor tag */
						_n(
							'Last activity: %1$s ago - Wrote %2$s product to %3$sfeed file%4$s.',
							'Last activity: %1$s ago - Wrote %2$s products to %3$sfeed file%4$s.',
							$state['product_count'],
							'pinterest-for-woocommerce'
						)
					),
					human_time_diff( $state['last_activity'] ),
					$state['product_count'],
					sprintf( '<a href="%s" target="_blank">', esc_url( $this->get_feed_url() ) ),
					'</a>',
				);
				break;

			case 'generated':
				$status       = 'success';
				$status_label = esc_html__( 'Up to date', 'pinterest-for-woocommerce' );
				$extra_info   = sprintf(
					esc_html(
						/* translators: 1: Time string, 2: total number of products, 3: opening anchor tag, 4: closing anchor tag */
						_n(
							'Successfully generated %1$s ago - Wrote %2$s product to %3$sfeed file%4$s',
							'Successfully generated %1$s ago - Wrote %2$s products to %3$sfeed file%4$s',
							$state['product_count'],
							'pinterest-for-woocommerce'
						)
					),
					human_time_diff( $state['last_activity'] ),
					$state['product_count'],
					sprintf( '<a href="%s" target="_blank">', esc_url( $this->get_feed_url() ) ),
					'</a>',
				);
				break;

			case 'scheduled_for_generation':
				$status       = 'pending';
				$status_label = esc_html__( 'Feed generation will start shortly.', 'pinterest-for-woocommerce' );
				break;

			case 'pending_config':
				$status       = 'pending';
				$status_label = esc_html__( 'Feed configuration will start shortly.', 'pinterest-for-woocommerce' );
				break;

			default:
				$status       = 'error';
				$status_label = esc_html__( 'Could not get feed info.', 'pinterest-for-woocommerce' );
				$extra_info   = sprintf(
					/* Translators: %1$s Time string, %2$s error message */
					esc_html__( 'Last activity: %1$s ago - %2$s', 'pinterest-for-woocommerce' ),
					human_time_diff( $state['last_activity'] ),
					$state['error_message']
				);
				break;
		}

		$result['workflow'][] = array(
			'label'        => esc_html__( 'XML feed', 'pinterest-for-woocommerce' ),
			'status'       => $status,
			'status_label' => $status_label,
			'extra_info'   => $extra_info,
		);

		return $result;
	}


	/**
	 * Adds to the result variable an array with info about the
	 * registration and configuration process of the XML feed to the Pinterest API.
	 *
	 * @param array $result The result array to add values to.
	 *
	 * @return array
	 *
	 * @throws \Exception PHP Exception.
	 */
	public function add_feed_registration_state( $result ) {

		$merchant_id = Pinterest_For_Woocommerce()::get_data( 'merchant_id' );
		$feed_id     = Pinterest_For_Woocommerce()::get_data( 'feed_registered' );
		$extra_info  = '';

		try {

			if ( empty( $merchant_id ) || empty( $feed_id ) ) {
				throw new \Exception( esc_html__( 'Product feed not yet configured on Pinterest.', 'pinterest-for-woocommerce' ), 200 );
			}

			$merchant = Base::get_merchant( $merchant_id );

			if ( 'success' !== $merchant['status'] ) {
				throw new \Exception( esc_html__( 'Could not get merchant info.', 'pinterest-for-woocommerce' ) );
			}

			$feed = Pinterest\Feeds::get_merchant_feed( $merchant_id, $feed_id );

			if ( ! $feed ) {
				throw new \Exception( esc_html__( 'Could not get feed info.', 'pinterest-for-woocommerce' ) );
			}

			if ( 'ACTIVE' !== $feed->feed_status ) {
				throw new \Exception( esc_html__( 'Product feed not active.', 'pinterest-for-woocommerce' ) );
			}

			$api_approved_status = $merchant['data']->product_pin_approval_status;

			switch ( $api_approved_status ) {
				case 'approved':
					$status       = 'success';
					$status_label = esc_html__( 'Product feed configured for ingestion on Pinterest', 'pinterest-for-woocommerce' );

					if ( ! empty( $feed->location_config->full_feed_fetch_freq ) ) {
						$extra_info = wp_kses_post(
							sprintf(
								/* Translators: %1$s The URL of the product feed, %2$s Time string */
								__( 'Pinterest will fetch your <a href="%1$s" target="_blank">product feed</a> every %2$s', 'pinterest-for-woocommerce' ),
								$feed->location_config->full_feed_fetch_location,
								human_time_diff( 0, ( $feed->location_config->full_feed_fetch_freq / 1000 ) )
							)
						);
					}

					break;
				case 'pending':
				case 'appeal_pending':
					$status       = 'pending';
					$status_label = esc_html__( 'Product feed pending approval on Pinterest.', 'pinterest-for-woocommerce' );
					break;
				case 'declined':
					$status       = 'error';
					$status_label = esc_html__( 'Product feed declined by Pinterest', 'pinterest-for-woocommerce' );
					break;

				default:
					throw new \Exception( esc_html__( 'Product feed not yet configured on Pinterest.', 'pinterest-for-woocommerce' ) );
			}
		} catch ( \Throwable $th ) {
			$status       = 200 === $th->getCode() ? 'pending' : 'error';
			$status_label = $th->getMessage();
		}

		$result['workflow'][] = array(
			'label'        => esc_html__( 'Remote feed setup', 'pinterest-for-woocommerce' ),
			'status'       => $status,
			'status_label' => $status_label,
			'extra_info'   => $extra_info,
		);

		if ( 'success' === $status ) {
			$result = $this->add_feed_sync_status( $result );
		} else {
			$result['overview'] = array(
				'total'      => 0,
				'not_synced' => 0,
				'warnings'   => 0,
				'errors'     => 0,
			);
		}

		return $result;
	}

	/**
	 * Adds to the result variable an array with info about the
	 * registration and configuration process of the XML feed to the Pinterest API.
	 *
	 * @since x.x.x
	 *
	 * @param array $result The result array to add values to.
	 *
	 * @return array
	 *
	 * @throws \Exception PHP Exception.
	 */
	public function add_third_party_tags_warning( $result ) {

		$warning_message = Tracking::get_third_party_tags_warning_message();

		if ( empty( $warning_message ) ) {
			return $result;
		}

		$result['workflow'][] = array(
			'label'        => esc_html__( 'Pinterest tag', 'pinterest-for-woocommerce' ),
			'status'       => 'warning',
			'status_label' => esc_html__( 'Potential conflicting plugins', 'pinterest-for-woocommerce' ),
			'extra_info'   => $warning_message,
		);

		return $result;
	}


	/**
	 * Adds to the result variable an array with info about the sync process / feed ingestion
	 * status as returned by Pinterest API.
	 *
	 * @param array $result The result array to add values to.
	 *
	 * @return array
	 *
	 * @throws \Exception PHP Exception.
	 */
	private function add_feed_sync_status( $result ) {

		$feed_id = FeedRegistration::get_registered_feed_id();
		if ( ! $feed_id ) {
			throw new \Exception( esc_html__( 'Feed is not registered with Pinterest.', 'pinterest-for-woocommerce' ) );
		}

		$merchant_id = Pinterest_For_Woocommerce()::get_data( 'merchant_id' );
		$extra_info  = '';

		try {

			// Get feed ingestion status.
			$feed_report = $merchant_id ? Base::get_merchant_feed_report( $merchant_id, $feed_id ) : false;

			if ( ! $feed_report || 'success' !== $feed_report['status'] ) {
				throw new \Exception( esc_html__( 'Response error when trying to get feed report from Pinterest.', 'pinterest-for-woocommerce' ) );
			}

			if ( ! property_exists( $feed_report['data'], 'workflows' ) || ! is_array( $feed_report['data']->workflows ) || empty( $feed_report['data']->workflows ) ) {
				throw new \Exception( esc_html__( 'Response error. Feed report contains no feed workflow.', 'pinterest-for-woocommerce' ) );
			}

			// Get latest workflow.
			usort(
				$feed_report['data']->workflows,
				function ( $a, $b ) {
					return $b->created_at - $a->created_at;
				}
			);
			$workflow = reset( $feed_report['data']->workflows );

			switch ( $workflow->workflow_status ) {
				case 'COMPLETED':
				case 'COMPLETED_EARLY':
					$status       = 'success';
					$status_label = esc_html__( 'Automatically pulled by Pinterest', 'pinterest-for-woocommerce' );
					$extra_info   = sprintf(
						/* Translators: %1$s Time string, %2$s number of products */
						esc_html__( 'Last pulled: %1$s ago, containing %2$d products', 'pinterest-for-woocommerce' ),
						human_time_diff( ( $workflow->created_at / 1000 ) ),
						(int) $workflow->product_count
					);
					break;

				case 'PROCESSING':
					$status       = 'pending';
					$status_label = esc_html__( 'Processing', 'pinterest-for-woocommerce' );
					$extra_info   = sprintf(
						/* Translators: %1$s Time string, %2$s number of products */
						esc_html__( 'Last pulled: %1$s ago, containing %2$d products', 'pinterest-for-woocommerce' ),
						human_time_diff( ( $workflow->created_at / 1000 ) ),
						(int) $workflow->product_count
					);
					break;

				case 'UNDER_REVIEW':
					$status       = 'pending';
					$status_label = esc_html__( 'Feed is under review.', 'pinterest-for-woocommerce' );
					break;

				case 'QUEUED_FOR_PROCESSING':
					$status       = 'pending';
					$status_label = esc_html__( 'The feed is queued for processing.', 'pinterest-for-woocommerce' );

					break;

				case 'FAILED':
					$status       = 'error';
					$status_label = esc_html__( 'Feed ingestion failed.', 'pinterest-for-woocommerce' );
					$extra_info   = sprintf(
						/* Translators: %1$s Time difference string */
						esc_html__( 'Last attempt: %1$s ago', 'pinterest-for-woocommerce' ),
						human_time_diff( ( $workflow->created_at / 1000 ) ),
						(int) $workflow->product_count
					);

					$extra_info .= $this->get_global_error_from_workflow( (array) $workflow );
					break;

				default:
					$status       = 'error';
					$status_label = esc_html__( 'Unknown status in workflow.', 'pinterest-for-woocommerce' );
					$extra_info   = sprintf(
						/* Translators: The status text returned by the API. */
						esc_html__( 'API returned an unknown status: %1$s', 'pinterest-for-woocommerce' ),
						$workflow->workflow_status
					);

					$extra_info .= $this->get_global_error_from_workflow( (array) $workflow );
					break;
			}

			$result['overview'] = $this->get_totals_from_workflow( (array) $workflow );

		} catch ( \Throwable $th ) {
			$status       = 'error';
			$status_label = $th->getMessage();

			$result['overview'] = array(
				'total'      => 0,
				'not_synced' => 0,
				'warnings'   => 0,
				'errors'     => 0,
			);
		}

		$result['workflow'][] = array(
			'label'        => esc_html__( 'Remote sync status', 'pinterest-for-woocommerce' ),
			'status'       => $status,
			'status_label' => $status_label,
			'extra_info'   => $extra_info,
		);

		return $result;
	}

	/**
	 * Gets the overview totals from the given workflow array.
	 *
	 * @param array $workflow The workflow array.
	 *
	 * @return array
	 */
	private function get_totals_from_workflow( $workflow ) {

		$sums = array(
			'warnings' => 0,
			'errors'   => 0,
		);

		foreach ( self::ERROR_CONTEXTS as $context ) {
			if ( ! empty( (array) $workflow[ $context ] ) ) {
				$what           = strpos( $context, 'errors' ) ? 'errors' : 'warnings';
				$sums[ $what ] += array_sum( (array) $workflow[ $context ] );
			}
		}

		return array(
			'total'      => $workflow['original_product_count'],
			'not_synced' => $workflow['original_product_count'] - $workflow['product_count'],
			'warnings'   => $sums['warnings'],
			'errors'     => $sums['errors'],
		);
	}


	/**
	 * Parses the given workflow and returns a string which contains the
	 * first error message found to be related to the feed globally and not
	 * a specific product.
	 *
	 * @param array $workflow The workflow array.
	 *
	 * @return string
	 */
	private function get_global_error_from_workflow( $workflow ) {

		$error_code = null;

		foreach ( self::ERROR_CONTEXTS as $context ) {
			if ( ! empty( $workflow[ $context ] ) ) {

				foreach ( $workflow[ $context ] as $code => $count ) {
					if ( in_array( $code, self::GLOBAL_ERROR_CODES, true ) ) {
						$error_code = $code;
						break 2;
					}
				}
			}
		}

		if ( $error_code ) {
			$messages_map = Base::get_message_map();

			if ( 'success' === $messages_map['status'] && isset( $messages_map['data']->$error_code ) ) {
				/* Translators: The error message as returned by the Pinterest API */
				return ' - ' . sprintf( esc_html__( 'Pinterest returned: %1$s', 'pinterest-for-woocommerce' ), $messages_map['data']->$error_code );
			}
		}

		return '';
	}

	/**
	 * Helper function used for fetching local feed config file.
	 *
	 * This is temporary as we will need to operate on multiple feed files in the future.
	 *
	 * @return string
	 */
	private function get_feed_url() {
		$configs = LocalFeedConfigs::get_instance()->get_configurations();
		$config  = reset( $configs );
		return $config['feed_url'];
	}
}<|MERGE_RESOLUTION|>--- conflicted
+++ resolved
@@ -11,11 +11,8 @@
 use Automattic\WooCommerce\Pinterest as Pinterest;
 use Automattic\WooCommerce\Pinterest\FeedRegistration;
 use Automattic\WooCommerce\Pinterest\LocalFeedConfigs;
-<<<<<<< HEAD
+use Automattic\WooCommerce\Pinterest\ProductSync;
 use Automattic\WooCommerce\Pinterest\Tracking;
-=======
-use Automattic\WooCommerce\Pinterest\ProductSync;
->>>>>>> 7a112b7d
 use \WP_REST_Server;
 
 if ( ! defined( 'ABSPATH' ) ) {
@@ -122,13 +119,7 @@
 
 		try {
 
-<<<<<<< HEAD
 			if ( ! Pinterest\ProductSync::is_product_sync_enabled() ) {
-=======
-			$result = array();
-
-			if ( ! ProductSync::is_product_sync_enabled() ) {
->>>>>>> 7a112b7d
 				return array(
 					'workflow' => array(
 						array(
