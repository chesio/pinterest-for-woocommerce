<?php
/**
 * Pinterest API
 *
 * @class       Pinterest_For_Woocommerce_API
 * @version     1.0.0
 * @package     Pinterest_For_WordPress/Classes/
 */

namespace Automattic\WooCommerce\Pinterest\API;

use Automattic\WooCommerce\Pinterest as Pinterest;
use Automattic\WooCommerce\Pinterest\Logger as Logger;
use Automattic\WooCommerce\Pinterest\PinterestApiException;
use Automattic\WooCommerce\Pinterest\PinterestApiException as ApiException;
use \Exception;


if ( ! defined( 'ABSPATH' ) ) {
	exit;
}

/**
 * Base API Methods
 */
class Base {

	const API_DOMAIN      = 'https://api.pinterest.com';
	const API_VERSION     = 3;
	const API_ADS_VERSION = 4;

	/**
	 * Holds the instance of the class.
	 *
	 * @var Base
	 */
	protected static $instance = null;


	/**
	 * The token as saved in the settings.
	 *
	 * @var array
	 */
	protected static $token = null;


	/**
	 * Initialize class
	 */
	public function __construct() {}


	/**
	 * Initialize and/or return the instance
	 */
	public static function instance() {
		if ( is_null( self::$instance ) ) {
			self::$instance = new self();
		}
		return self::$instance;
	}


	/**
	 * API requests wrapper
	 *
	 * @since 1.0.0
	 *
	 * Request parameter:
	 * $endpoint
	 *
	 * @param string $endpoint        the endpoint to perform the request on.
	 * @param string $method          eg, POST, GET, PUT etc.
	 * @param array  $payload         Payload to be sent on the request's body.
	 * @param string $api             The specific Endpoints subset.
	 * @param int    $cache_expiry    When set, enables caching on the request and the value is used as the cache's TTL (in seconds).
	 *
	 * @return array
	 *
	 * @throws PinterestApiException Pinterest API exception in case of API error in response.
	 * @throws Exception             PHP exception.
	 */
	public static function make_request( $endpoint, $method = 'POST', $payload = array(), $api = '', $cache_expiry = false ) {

		$api         = empty( $api ) ? '' : trailingslashit( $api );
		$api_version = 'ads/' === $api ? self::API_ADS_VERSION : self::API_VERSION;

		if ( ! empty( $cache_expiry ) ) {
			$cache = self::get_cached_response( $endpoint, $method, $payload, $api );

			if ( $cache ) {
				return $cache;
			}
		}

<<<<<<< HEAD
		try {

			$request  = static::prepare_request( $endpoint, $method, $payload, $api );
			$response = static::handle_request( $request );
=======
		$request = array(
			'url'     => self::API_DOMAIN . "/{$api}v{$api_version}/{$endpoint}",
			'method'  => $method,
			'args'    => $payload,
			'headers' => array(
				'Pinterest-Woocommerce-Version' => PINTEREST_FOR_WOOCOMMERCE_VERSION,
			),
		);

		if ( 'ads/' === $api && in_array( $method, array( 'POST', 'PATCH' ), true ) ) {
			// Force json content-type header and json encode payload.
			$request['headers']['Content-Type'] = 'application/json';

			$request['args'] = wp_json_encode( $payload );
		}
>>>>>>> c0eebf9f

		try {

			$response = self::handle_request( $request );
			self::maybe_cache_api_response( $endpoint, $method, $payload, $api, $response, $cache_expiry );
			return $response;

		} catch ( ApiException $e ) {

			if ( ! empty( Pinterest_For_WooCommerce()::get_setting( 'enable_debug_logging' ) ) ) {
				/* Translators: 1: Error message 2: Stack trace */
				Logger::log( sprintf( "%1\$s\n%2\$s", $e->getMessage(), $e->getTraceAsString() ), 'error' );
			} else {

				Logger::log(
					sprintf(
						/* Translators: 1: Request method 2: Request endpoint 3: Response status code 4: Response message 5: Pinterest code */
						esc_html__( "%1\$s Request: %2\$s\nStatus Code: %3\$s\nAPI response: %4\$s\nPinterest Code: %5\$s", 'pinterest-for-woocommerce' ),
						$method,
						$request['url'],
						$e->getCode(),
						$e->getMessage(),
						$e->get_pinterest_code(),
					),
					'error'
				);
			}

			throw $e;
		} catch ( Exception $e ) {

			if ( ! empty( Pinterest_For_WooCommerce()::get_setting( 'enable_debug_logging' ) ) ) {
				/* Translators: 1: Error message 2: Stack trace */
				Logger::log( sprintf( "%1\$s\n%2\$s", $e->getMessage(), $e->getTraceAsString() ), 'error' );
			} else {

				Logger::log(
					sprintf(
						/* Translators: 1: Request method 2: Request endpoint 3: Response status code 4: Response message */
						esc_html__( "%1\$s Request: %2\$s\nStatus Code: %3\$s\nAPI response: %4\$s", 'pinterest-for-woocommerce' ),
						$method,
						$request['url'],
						$e->getCode(),
						$e->getMessage(),
					),
					'error'
				);
			}

			throw $e;
		}

	}

	/**
	 * Prepare request
	 *
	 * @param string $endpoint        the endpoint to perform the request on.
	 * @param string $method          eg, POST, GET, PUT etc.
	 * @param array  $payload         Payload to be sent on the request's body.
	 * @param string $api             The specific Endpoints subset.
	 *
	 * @return array
	 */
	public static function prepare_request( $endpoint, $method = 'POST', $payload = array(), $api = '' ) {
		$api         = empty( $api ) ? '' : trailingslashit( $api );
		$api_version = 'ads/' === $api ? self::API_ADS_VERSION : self::API_VERSION;

		$request = array(
			'url'     => static::API_DOMAIN . "/{$api}v{$api_version}/{$endpoint}",
			'method'  => $method,
			'args'    => $payload,
			'headers' => array(
				'Pinterest-Woocommerce-Version' => PINTEREST_FOR_WOOCOMMERCE_VERSION,
			),
		);

		if ( 'ads/' === $api && in_array( $method, array( 'POST', 'PATCH' ), true ) ) {
			// Force json content-type header and json encode payload.
			$request['headers']['Content-Type'] = 'application/json';

			$request['args'] = wp_json_encode( $payload );
		}

		return $request;
	}

	/**
	 * Get the cache key.
	 *
	 * @since 1.2.13
	 * @param string $endpoint Endpoint.
	 * @param string $method   Request method.
	 * @param array  $payload  Request payload.
	 * @param string $api      Request API.
	 *
	 * @return string The cache key.
	 */
	public static function get_cache_key( $endpoint, $method, $payload, $api ) {
		return PINTEREST_FOR_WOOCOMMERCE_PREFIX . '_request_' . md5( $endpoint . $method . wp_json_encode( $payload ) . $api );
	}

	/**
	 * Get the cached value.
	 *
	 * @since 1.2.13
	 * @param string $endpoint Endpoint.
	 * @param string $method   Request method.
	 * @param array  $payload  Request payload.
	 * @param string $api      Request API.
	 *
	 * @return mixed Value of the transient or false if it doesn't exist.
	 */
	public static function get_cached_response( $endpoint, $method, $payload, $api ) {
		$cache_key = self::get_cache_key( $endpoint, $method, $payload, $api );
		return get_transient( $cache_key );
	}

	/**
	 * Caches the API response if cache expiry is set.
	 *
	 * @since 1.3.8
	 * @param string $endpoint     The API endpoint.
	 * @param string $method       The HTTP method.
	 * @param array  $payload      The API request payload.
	 * @param string $api          The API version.
	 * @param mixed  $response     The API response.
	 * @param int    $cache_expiry The cache expiry in seconds.
	 *
	 * @return void
	 */
	private static function maybe_cache_api_response( $endpoint, $method, $payload, $api, $response, $cache_expiry ) {
		if ( ! empty( $cache_expiry ) ) {
			$cache_key = self::get_cache_key( $endpoint, $method, $payload, $api );
			set_transient( $cache_key, $response, $cache_expiry );
		}
	}

	/**
	 * Invalidate the cached value.
	 *
	 * @since 1.2.13
	 * @param string $endpoint Endpoint.
	 * @param string $method   Request method.
	 * @param array  $payload  Request payload.
	 * @param string $api      Request API.
	 *
	 * @return void
	 */
	public static function invalidate_cached_response( $endpoint, $method, $payload, $api ) {
		$cache_key = self::get_cache_key( $endpoint, $method, $payload, $api );
		delete_transient( $cache_key );
	}

	/**
	 * Handle the request
	 *
	 * @since 1.0.0
	 *
	 * Request parameter:
	 * array['url']               string
	 * array['method']            string    Default: POST
	 * array['auth_header']       boolean   Defines if must send the token in the header. Default: true
	 * array['args']              array
	 * array['headers']           array
	 *          ['content-type']  string    Default: application/json
	 *
	 * @param array $request (See above).
	 *
	 * @return array
	 *
	 * @throws Exception PHP exception.
	 * @throws ApiException PHP exception.
	 */
	protected static function handle_request( $request ) {

		$request = wp_parse_args(
			$request,
			array(
				'url'         => '',
				'method'      => 'POST',
				'auth_header' => true,
				'args'        => array(),
			)
		);

		try {
			if ( $request['auth_header'] ) {
				$request['headers']['Authorization'] = 'Bearer ' . self::get_token()['access_token'];
			}

			$request_args = array(
				'method'    => $request['method'],
				'headers'   => $request['headers'],
				'sslverify' => false,
				'body'      => $request['args'],
				'timeout'   => 15,
			);

			// Log request.
			Logger::log_request( $request['url'], $request_args, 'debug' );

			$response = wp_remote_request( $request['url'], $request_args );

			if ( is_wp_error( $response ) ) {
				$error_message = ( is_wp_error( $response ) ) ? $response->get_error_message() : $response['body'];

				throw new Exception( $error_message, 1 );
			}

			// Log response.
			Logger::log_response( $response, 'debug' );

			$body = self::parse_response( $response );

		} catch ( Exception $e ) {

			throw new Exception( $e->getMessage(), $e->getCode() );
		}

		$response_code = absint( wp_remote_retrieve_response_code( $response ) );

		if ( 401 === $response_code ) {
			throw new Exception( __( 'Reconnect to your Pinterest account', 'pinterest-for-woocommerce' ), 401 );
		}

		if ( ! in_array( absint( $response_code ), array( 200, 201, 204 ), true ) ) {

			$message = '';
			if ( ! empty( $body['message'] ) ) {
				$message = $body['message'];
			}
			if ( ! empty( $body['error_description'] ) ) {
				$message = $body['error_description'];
			}

			/* Translators: Additional message */
			throw new ApiException(
				array(
					'message'       => $message,
					'response_body' => $body,
				),
				$response_code
			);
		}

		return $body;
	}


	/**
	 * Gets and caches the Token from the plugin's settings.
	 *
	 * @return mixed
	 */
	public static function get_token() {
		if ( is_null( self::$token ) ) {
			self::$token = Pinterest_For_Woocommerce()::get_access_token();
		}

		return self::$token;
	}


	/**
	 * Return array with response body
	 *
	 * @since 1.0.0
	 *
	 * @param mixed $response The response to parse.
	 *
	 * @return array
	 *
	 * @throws Exception PHP exception.
	 */
	protected static function parse_response( $response ) {

		if ( ! array_key_exists( 'body', (array) $response ) ) {
			throw new Exception( __( 'Empty body', 'pinterest-for-woocommerce' ), 204 );
		}

		return json_decode( $response['body'], true );
	}


	/**
	 * Disconnect the merchant from the Pinterest platform.
	 *
	 * @return mixed
	 */
	public static function disconnect_merchant() {
		return self::make_request( 'catalogs/partner/disconnect', 'POST' );
	}

	/**
	 * Request the verification data from the API and return the response.
	 *
	 * @return mixed
	 */
	public static function domain_verification_data() {
		return self::make_request( 'websites/verification', 'GET' );
	}


	/**
	 * Trigger the (realtime) verification process using the API and return the response.
	 *
	 * @return mixed
	 */
	public static function trigger_verification() {

		$request_url = 'websites/verification/metatag/realtime/';

		$parsed_website = wp_parse_url( get_home_url() );
		$request_url    = add_query_arg( 'website', $parsed_website['host'] . $parsed_website['path'], $request_url );

		return self::make_request( $request_url, 'POST' );
	}


	/**
	 * Request the account data from the API and return the response.
	 *
	 * @return mixed
	 */
	public static function get_account_info() {
		return self::make_request( 'users/me', 'GET' );
	}


	/**
	 * Get the linked business accounts from the API.
	 *
	 * @return mixed
	 */
	public static function get_linked_businesses() {
		return self::make_request( 'users/me/businesses', 'GET' );
	}


	/**
	 * Create an advertiser given the accepted TOS terms ID.
	 *
	 * @param string $tos_id The ID of the accepted TOS terms.
	 *
	 * @return mixed
	 */
	public static function create_advertiser( $tos_id ) {

		$advertiser_name = apply_filters( 'pinterest_for_woocommerce_default_advertiser_name', esc_html__( 'Auto-created by Pinterest for WooCommerce', 'pinterest-for-woocommerce' ) );

		return self::make_request(
			'advertisers/',
			'POST',
			array(
				'tos_id' => $tos_id,
				'name'   => $advertiser_name,
			),
			'ads'
		);
	}


	/**
	 * Connect the advertiser with the platform.
	 *
	 * @param string $advertiser_id The advertiser ID.
	 * @param string $tag_id        The tag ID.
	 *
	 * @return mixed
	 */
	public static function connect_advertiser( $advertiser_id, $tag_id ) {
		return self::make_request(
			"advertisers/{$advertiser_id}/connect/",
			'POST',
			array(
				'tag_id' => $tag_id,
			),
			'ads'
		);
	}


	/**
	 * Disconnect advertiser from the platform.
	 *
	 * @param string $advertiser_id The advertiser ID.
	 * @param string $tag_id        The tag ID.
	 *
	 * @return mixed
	 */
	public static function disconnect_advertiser( $advertiser_id, $tag_id ) {
		return self::make_request(
			"advertisers/{$advertiser_id}/disconnect/",
			'POST',
			array(
				'tag_id' => $tag_id,
			),
			'ads'
		);
	}


	/**
	 * Get the advertiser object from the Pinterest API for the given User ID.
	 *
	 * @param string $pinterest_user the user to request the Advertiser for.
	 *
	 * @return mixed
	 */
	public static function get_advertisers( $pinterest_user = null ) {
		$pinterest_user = ! is_null( $pinterest_user ) ? $pinterest_user : Pinterest_For_Woocommerce()::get_account_id();
		return self::make_request( "advertisers/?owner_user_id={$pinterest_user}", 'GET', array(), 'ads' );
	}


	/**
	 * Get the advertiser's tracking tags.
	 *
	 * @param string $advertiser_id the advertiser_id to request the tags for.
	 *
	 * @return mixed
	 */
	public static function get_advertiser_tags( $advertiser_id ) {
		return self::make_request( "advertisers/{$advertiser_id}/conversion_tags/", 'GET', array(), 'ads' );
	}


	/**
	 * Get the parameters of an existing tag.
	 *
	 * @param string $advertiser_id The advertiser_id to request the tag for.
	 * @param string $tag_id        The tag_id for which we want to get.
	 *
	 * @return mixed
	 */
	public static function get_advertiser_tag( $advertiser_id, $tag_id ) {
		return self::make_request( "advertisers/{$advertiser_id}/conversion_tags/{$tag_id}", 'GET', array(), 'ads' );
	}


	/**
	 * Create a tag for the given advertiser.
	 *
	 * @param string $advertiser_id the advertiser_id to create a tag for.
	 *
	 * @return mixed
	 */
	public static function create_tag( $advertiser_id ) {

		$tag_name = static::get_tag_name();

		return self::make_request(
			"advertisers/{$advertiser_id}/conversion_tags",
			'POST',
			array(
				'name' => $tag_name,
			),
			'ads'
		);
	}


	/**
	 * Update the parameters of an existing tag.
	 *
	 * @param string $tag_id The tag_id for which we want to update the parameters.
	 * @param array  $params The parameters to update.
	 *
	 * @return mixed
	 */
	public static function update_tag( $tag_id, $params = array() ) {
		$advertiser_id = Pinterest_For_Woocommerce()::get_setting( 'tracking_advertiser' );

		if ( ! $advertiser_id || empty( $params ) ) {
			return false;
		}

		$params['id'] = (string) $tag_id;

		return self::make_request(
			"advertisers/{$advertiser_id}/conversion_tags",
			'PATCH',
			$params,
			'ads'
		);
	}


	/**
	 * Update the tags configuration.
	 *
	 * @param string $tag_id The tag_id for which we want to update the configuration.
	 * @param array  $config The configuration to set.
	 *
	 * @return mixed
	 */
	public static function update_tag_config( $tag_id, $config = array() ) {

		if ( empty( $config ) ) {
			return false;
		}

		return self::make_request( "tags/{$tag_id}/configs/", 'PUT', $config, 'ads' );
	}


	/**
	 * Request the account data from the API and return the response.
	 *
	 * @param string $merchant_id The ID of the merchant for the request.
	 *
	 * @return mixed
	 */
	public static function get_merchant( $merchant_id ) {
		return self::make_request( "commerce/product_pin_merchants/{$merchant_id}/", 'GET' );
	}


	/**
	 * Creates a merchant for the authenticated user or updates the existing one. On success the Merchant ID is returned instead of the full merchant object.
	 *
	 * @param array $args Payload to be sent to the request.
	 *
	 * @return mixed
	 */
	public static function update_or_create_merchant( $args ) {
		return self::make_request(
			'catalogs/partner/connect/',
			'POST',
			$args,
		);
	}


	/**
	 * Updates the merchant's feed using the given arguments.
	 *
	 * @param string $merchant_id The merchant ID the feed belongs to.
	 * @param string $feed_id     The ID of the feed to be updated.
	 * @param array  $args        The arguments to be passed to the API request.
	 *
	 * @return mixed
	 */
	public static function update_merchant_feed( $merchant_id, $feed_id, $args ) {

		// phpcs:ignore Squiz.Commenting.InlineComment.InvalidEndChar
		// nosemgrep: audit.php.wp.security.xss.query-arg
		return self::make_request(
			add_query_arg( $args, 'commerce/product_pin_merchants/' . $merchant_id . '/feed/' . $feed_id . '/' ),
			'PUT'
		);
	}

	/**
	 * Disable a feed.
	 *
	 * @since 1.2.13
	 *
	 * @param string $merchant_id     The merchant ID the feed belongs to.
	 * @param string $feed_profile_id The ID of the feed to be disabled.
	 *
	 * @return mixed
	 */
	public static function disable_merchant_feed( $merchant_id, $feed_profile_id ) {
		return self::make_request(
			"catalogs/disable_feed_profile/{$merchant_id}/{$feed_profile_id}/"
		);
	}

	/**
	 * Enable a feed.
	 *
	 * @since 1.2.13
	 *
	 * @param string $merchant_id     The merchant ID the feed belongs to.
	 * @param string $feed_profile_id The ID of the feed to be enabled.
	 *
	 * @return mixed
	 */
	public static function enable_merchant_feed( $merchant_id, $feed_profile_id ) {
		return self::make_request(
			"catalogs/enable_feed_profile/{$merchant_id}/{$feed_profile_id}/"
		);
	}

	/**
	 * Get a merchant's feeds.
	 *
	 * @param string $merchant_id The merchant ID the feed belongs to.
	 * @param bool   $include_disabled Whether to include disabled feeds.
	 *
	 * @return mixed
	 */
	public static function get_merchant_feeds( $merchant_id, $include_disabled = false ) {

		$args = array();

		if ( $include_disabled ) {
			$args['include_disabled'] = 'true';
		}

		return self::make_request(
			"catalogs/{$merchant_id}/feed_profiles/",
			'GET',
			$args,
			'',
			MINUTE_IN_SECONDS
		);
	}

	/**
	 * Invalidate the merchant's feeds cache.
	 *
	 * @param string $merchant_id The merchant ID the feed belongs to.
	 * @param bool   $include_disabled Whether to include disabled feeds.
	 *
	 * @return void
	 */
	public static function invalidate_merchant_feeds_cache( $merchant_id, $include_disabled = false ) {

		$args = array();

		if ( $include_disabled ) {
			$args['include_disabled'] = 'true';
		}

		self::invalidate_cached_response(
			"catalogs/{$merchant_id}/feed_profiles/",
			'GET',
			$args,
			'',
		);
	}

	/**
	 * Get a specific merchant's feed report using the given arguments.
	 *
	 * @param string $merchant_id The merchant ID the feed belongs to.
	 * @param string $feed_id     The ID of the feed.
	 *
	 * @return mixed
	 */
	public static function get_merchant_feed_report( $merchant_id, $feed_id ) {
		return self::make_request(
			"catalogs/datasource/feed_report/{$merchant_id}/",
			'GET',
			array(
				'feed_profile' => $feed_id,
			),
			'',
			MINUTE_IN_SECONDS
		);
	}


	/**
	 * Request the managed map representing all of the error, recommendation, and status messages for catalogs.
	 *
	 * @return mixed
	 */
	public static function get_message_map() {
		return self::make_request( 'catalogs/message_map', 'GET', array(), '', DAY_IN_SECONDS );
	}


	/**
	 * Get billing data information from the advertiser.
	 *
	 * @param string $advertiser_id The advertiser id for which to get the billing data.
	 *
	 * @return mixed
	 */
	public static function get_advertiser_billing_data( $advertiser_id ) {
		return self::make_request( "/advertisers/{$advertiser_id}/billing_data", 'GET', array(), 'ads' );
	}

	/**
	 * Get billing data information from the advertiser.
	 *
	 * @param string $advertiser_id The advertiser id for which to get the billing data.
	 *
	 * @return mixed
	 */
	public static function get_advertiser_billing_profile( $advertiser_id ) {
		return self::make_request( "advertisers/{$advertiser_id}/partners/billing_profiles", 'GET', array(), 'ads' );
	}

	/**
	 * Redeem advertisement offer code ( ads credit ).
	 *
	 * @param string $advertiser_id The advertiser id for which we redeem the offer code.
	 * @param string $offer_code Promotional ads credit offer code.
	 *
	 * @return mixed
	 */
	public static function redeem_ads_offer_code( $advertiser_id, $offer_code ) {
		$request_url = "advertisers/{$advertiser_id}/marketing_offer/{$offer_code}/redeem";
		$request_url = add_query_arg( 'is_encoded', 'true', $request_url );
		return self::make_request( $request_url, 'POST', array(), 'ads' );
	}

	/**
	 * Validate advertisement offer code ( ads credit ).
	 *
	 * @param string $advertiser_id The advertiser id for which we validate the offer code.
	 * @param string $offer_code Promotional ads credit offer code.
	 *
	 * @return mixed
	 */
	public static function validate_ads_offer_code( $advertiser_id, $offer_code ) {
		$url = "advertisers/{$advertiser_id}/marketing_offer/{$offer_code}/redeem";
		$url = add_query_arg( 'validate_only', 'true', $url );

		return self::make_request( $url, 'POST', array(), 'ads' );
	}

	/**
	 * Pull information about available ads credits for advertiser.
	 *
	 * @param string $advertiser_id The advertiser id for which we check the available ads credits.
	 *
	 * @return mixed
	 */
	public static function get_available_discounts( $advertiser_id ) {
		$request_url = "advertisers/{$advertiser_id}/discounts";
		$request_url = add_query_arg( 'active', 'true', $request_url );

		return self::make_request( $request_url, 'GET', array(), 'ads' );
	}

	/**
	 * Pull ads supported countries information from the API.
	 *
	 * @since 1.2.10
	 *
	 * @return array
	 */
	public static function get_list_of_ads_supported_countries() {
		$request_url = 'advertisers/countries';
		return self::make_request( $request_url, 'GET', array(), 'ads', 2 * DAY_IN_SECONDS );
	}

	/**
	 * Generates a tag name.
	 *
	 * @since x.x.x
	 *
	 * @return string The tag name.
	 */
	protected static function get_tag_name(): string {
		/**
		 * Filters the default tag name.
		 *
		 * @since Unknown
		 *
		 * @param string $tag_name The default tag name.
		 */
		return apply_filters(
			'pinterest_for_woocommerce_default_tag_name',
			esc_html__( 'Auto-created by Pinterest for WooCommerce', 'pinterest-for-woocommerce' )
		);
	}
}<|MERGE_RESOLUTION|>--- conflicted
+++ resolved
@@ -83,8 +83,7 @@
 	 */
 	public static function make_request( $endpoint, $method = 'POST', $payload = array(), $api = '', $cache_expiry = false ) {
 
-		$api         = empty( $api ) ? '' : trailingslashit( $api );
-		$api_version = 'ads/' === $api ? self::API_ADS_VERSION : self::API_VERSION;
+		$api = empty( $api ) ? '' : trailingslashit( $api );
 
 		if ( ! empty( $cache_expiry ) ) {
 			$cache = self::get_cached_response( $endpoint, $method, $payload, $api );
@@ -94,33 +93,16 @@
 			}
 		}
 
-<<<<<<< HEAD
 		try {
 
 			$request  = static::prepare_request( $endpoint, $method, $payload, $api );
 			$response = static::handle_request( $request );
-=======
-		$request = array(
-			'url'     => self::API_DOMAIN . "/{$api}v{$api_version}/{$endpoint}",
-			'method'  => $method,
-			'args'    => $payload,
-			'headers' => array(
-				'Pinterest-Woocommerce-Version' => PINTEREST_FOR_WOOCOMMERCE_VERSION,
-			),
-		);
-
-		if ( 'ads/' === $api && in_array( $method, array( 'POST', 'PATCH' ), true ) ) {
-			// Force json content-type header and json encode payload.
-			$request['headers']['Content-Type'] = 'application/json';
-
-			$request['args'] = wp_json_encode( $payload );
-		}
->>>>>>> c0eebf9f
-
-		try {
-
-			$response = self::handle_request( $request );
-			self::maybe_cache_api_response( $endpoint, $method, $payload, $api, $response, $cache_expiry );
+
+			if ( ! empty( $cache_expiry ) ) {
+				$cache_key = self::get_cache_key( $endpoint, $method, $payload, $api );
+				set_transient( $cache_key, $response, $cache_expiry );
+			}
+
 			return $response;
 
 		} catch ( ApiException $e ) {
