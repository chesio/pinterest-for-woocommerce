--- conflicted
+++ resolved
@@ -123,7 +123,7 @@
 		$config        = reset( $configs );
 		$local_path    = dirname( $config['feed_url'] );
 		$local_country = Pinterest_For_Woocommerce()::get_base_country() ?? 'US';
-		$local_locale  = str_replace( '_', '-', determine_locale() );
+		$local_locale  = LocaleMapper::get_locale_for_api();
 		$feeds         = self::get_merchant_feeds( $merchant_id );
 
 		foreach ( $feeds as $feed ) {
@@ -141,13 +141,6 @@
 		return '';
 	}
 
-<<<<<<< HEAD
-		$configured_path = dirname( $feed->location_config->full_feed_fetch_location );
-		$local_path      = dirname( $config['feed_url'] );
-		$local_country   = Pinterest_For_Woocommerce()::get_base_country() ?? 'US';
-		$local_locale    = LocaleMapper::get_locale_for_api();
-		$registered_feed = '';
-=======
 	/**
 	 * Check if the registered feed is enabled.
 	 *
@@ -176,7 +169,6 @@
 	public static function enabled_feed( $merchant_id, $feed_profile_id ) {
 		try {
 			$result = Base::enable_merchant_feed( $merchant_id, $feed_profile_id );
->>>>>>> 102681f8
 
 			// We don't need to check the status, lets just invalidate the cache for extra safety.
 			self::invalidate_get_merchant_feeds_cache( $merchant_id, true );
