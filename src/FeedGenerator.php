<?php //phpcs:disable WordPress.WP.AlternativeFunctions --- Uses FS read/write in order to reliably append to an existing file.
/**
 * Pinterest for WooCommerce Feed Files Generator
 *
 * @package     Pinterest_For_WooCommerce/Classes/
 * @since       1.0.10
 */

namespace Automattic\WooCommerce\Pinterest;

if ( ! defined( 'ABSPATH' ) ) {
	exit;
}

use Automattic\WooCommerce\ActionSchedulerJobFramework\Utilities\BatchQueryOffset;
use Automattic\WooCommerce\ActionSchedulerJobFramework\AbstractChainedJob;
use Automattic\WooCommerce\ActionSchedulerJobFramework\Proxies\ActionSchedulerInterface;
use Automattic\WooCommerce\Pinterest\Utilities\ProductFeedLogger;
use ActionScheduler;
use Error;
use Exception;
use Throwable;

/**
 * Class Handling feed files generation.
 */
class FeedGenerator extends AbstractChainedJob {

	use BatchQueryOffset;
	use ProductFeedLogger;

	const ACTION_START_FEED_GENERATOR = PINTEREST_FOR_WOOCOMMERCE_PREFIX . '-start-feed-generation';

	/**
	 * The time in seconds to wait after a failed feed generation attempt,
	 * before attempting a retry.
	 */
	const WAIT_ON_ERROR_BEFORE_RETRY = HOUR_IN_SECONDS;

	/**
	 * The max number of retries per batch before aborting the generation process.
	 */
	const MAX_RETRIES_PER_BATCH = 2;

	/**
	 * Feed file operations class.
	 *
	 * @var FeedFileOperations
	 */
	private $feed_file_operations;

	/**
	 * Local Feed Configurations class.
	 *
	 * @var LocalFeedConfigs of local feed configurations;
	 */
	private $configurations;

	/**
	 * Location buffers. On buffer for each local feed configuration.
	 * We write to a buffer to limit the number disk writes.
	 *
	 * @var array $buffers Array of feed buffers.
	 */
	private $buffers = array();

	/**
	 * FeedGenerator initialization.
	 *
	 * @since 1.0.10
	 * @param ActionSchedulerInterface $action_scheduler           Action Scheduler proxy.
	 * @param FeedFileOperations       $feed_file_operations       Feed file operations.
	 * @param LocalFeedConfigs         $local_feeds_configurations Locations configuration class.
	 */
	public function __construct( ActionSchedulerInterface $action_scheduler, FeedFileOperations $feed_file_operations, $local_feeds_configurations ) {
		parent::__construct( $action_scheduler );
		$this->feed_file_operations = $feed_file_operations;
		$this->configurations       = $local_feeds_configurations;
	}

	/**
	 * Initialize FeedGenerator actions and Action Scheduler hooks.
	 *
	 * @since 1.0.10
	 */
	public function init() {
		// Initialize the action handlers.
		parent::init();

		add_action(
			self::ACTION_START_FEED_GENERATOR,
			function () {
				$this->start_generation();
			}
		);

		if ( false === as_has_scheduled_action( self::ACTION_START_FEED_GENERATOR, array(), PINTEREST_FOR_WOOCOMMERCE_PREFIX ) ) {
			$this->schedule_next_generator_start( time() );
		}

<<<<<<< HEAD
		// Timeout actions.
		add_action( 'action_scheduler_unexpected_shutdown', array( $this, 'handle_action_timeout' ), 10, 2 );
		add_action( 'action_scheduler_failed_action', array( $this, 'maybe_handle_error_on_timeout' ) );
=======
		// Set the store address as taxable location.
		add_filter( 'woocommerce_customer_taxable_address', array( $this, 'set_store_address_as_taxable_location' ) );
>>>>>>> 482eb10e
	}

	/**
	 * Reschedule the next feed generator start.
	 *
	 * @since 1.0.10
	 * @param integer $timestamp Next feed generator timestamp.
	 */
	public function schedule_next_generator_start( $timestamp ) {
		as_unschedule_all_actions( self::ACTION_START_FEED_GENERATOR, array(), PINTEREST_FOR_WOOCOMMERCE_PREFIX );
		as_schedule_recurring_action( $timestamp, DAY_IN_SECONDS, self::ACTION_START_FEED_GENERATOR, array(), PINTEREST_FOR_WOOCOMMERCE_PREFIX );
		/* translators: time in the format hours:minutes:seconds */
		self::log( sprintf( __( 'Feed scheduled to run at %s.', 'pinterest-for-woocommerce' ), gmdate( 'H:i:s', $timestamp ) ) );
	}

	/**
	 * Stop feed generator jobs.
	 */
	public static function cancel_jobs() {
		as_unschedule_all_actions( self::ACTION_START_FEED_GENERATOR, array(), PINTEREST_FOR_WOOCOMMERCE_PREFIX );
	}

	/**
	 * Start the queue processing.
	 *
	 * @since 1.0.10
	 */
	private function start_generation() {
		if ( $this->is_running() ) {
			return;
		}

		$this->queue_start();
		ProductFeedStatus::set( array( 'status' => 'scheduled_for_generation' ) );
		self::log( __( 'Feed generation queued.', 'pinterest-for-woocommerce' ) );
	}

	/**
	 * Runs as the first step of the generation process.
	 *
	 * @since 1.0.10
	 *
	 * @throws Throwable Related to creating an empty feed temp file and populating the header possible issues.
	 */
	protected function handle_start() {
		self::log( __( 'Feed generation start. Preparing temporary files.', 'pinterest-for-woocommerce' ) );
		try {
			ProductFeedStatus::reset_feed_file_generation_time();
			ProductFeedStatus::set(
				array(
					'status'        => 'in_progress',
					'product_count' => 0,
				)
			);
			$this->feed_file_operations->prepare_temporary_files();
		} catch ( Throwable $th ) {
			$this->handle_error( $th );
			throw $th;
		}
	}

	/**
	 * Handle processing a chain batch.
	 *
	 * @since x.x.x
	 *
	 * @param int   $batch_number The batch number for the new batch.
	 * @param array $args         The args for the job.
	 *
	 * @throws Throwable Related to issues possible when creating an empty feed temp file and populating the header.
	 */
	public function handle_batch_action( int $batch_number, array $args ) {
		try {
			parent::handle_batch_action( $batch_number, $args );

			$this->clear_generation_retries_option();
		} catch ( Throwable $th ) {

			$this->handle_generation_retries( $batch_number, $args, $th );
		}
	}

	/**
	 * Runs as the last step of the job.
	 * Add XML footer to the feed files and copy the move the files from tmp to the final destination.
	 *
	 * @since 1.0.10
	 *
	 * @throws Throwable Related to adding the footer or renaming the files possible issues.
	 */
	protected function handle_end() {
		self::log( __( 'Feed generation end. Moving files to the final destination.', 'pinterest-for-woocommerce' ) );
		try {
			$this->feed_file_operations->add_footer_to_temporary_feed_files();
			$this->feed_file_operations->rename_temporary_feed_files_to_final();
			ProductFeedStatus::set(
				array(
					'status' => 'generated',
					ProductFeedStatus::PROP_FEED_GENERATION_RECENT_PRODUCT_COUNT => ProductFeedStatus::get()['product_count'],
				)
			);
			ProductFeedStatus::set_feed_file_generation_time( time() );
		} catch ( Throwable $th ) {
			$this->handle_error( $th );
			throw $th;
		}
		self::log( __( 'Feed generated successfully.', 'pinterest-for-woocommerce' ) );

		// Check if feed is dirty and reschedule in necessary.
		if ( $this->feed_is_dirty() ) {
			$this->mark_feed_clean();
			$this->schedule_next_generator_start( time() );
		}
	}

	/**
	 * Get a set of items for the batch.
	 *
	 * NOTE: when using an OFFSET based query to retrieve items it's recommended to order by the item ID while
	 * ASCENDING. This is so that any newly added items will not disrupt the query offset.
	 *
	 * @param int   $batch_number The batch number increments for each new batch in the job cycle.
	 * @param array $args         The args for the job.
	 *
	 * @return array Items ids.
	 *
	 * @throws Exception On error. The failure will be logged by Action Scheduler and the job chain will stop.
	 */
	protected function get_items_for_batch( int $batch_number, array $args ): array {
		global $wpdb;

		$product_ids = $wpdb->get_col(
			$wpdb->prepare(
				"SELECT post.ID
				FROM {$wpdb->posts} as post
				LEFT JOIN {$wpdb->posts} as parent ON post.post_parent = parent.ID
				WHERE
					( post.post_type = 'product_variation' AND parent.post_status = 'publish' )
				OR
					( post.post_type = 'product' AND post.post_status = 'publish' )
				ORDER BY post.ID ASC
				LIMIT %d OFFSET %d",
				$this->get_batch_size(),
				$this->get_query_offset( $batch_number )
			)
		);

		return array_map( 'intval', $product_ids );
	}

	/**
	 * Processes a batch of items. The middle part of the generation process.
	 * Can run multiple times depending on the catalog size.
	 *
	 * @since 1.0.10
	 *
	 * @param array $items The items of the current batch.
	 * @param array $args  The args for the job.
	 *
	 * @throws Throwable On error. The failure will be logged by Action Scheduler and the job chain will stop.
	 */
	protected function process_items( array $items, array $args ) {
		try {
			// Get included product types.
			$included_product_types = array_diff(
				self::get_included_product_types(),
				self::get_excluded_product_types(),
			);

			$products_query_args = array(
				'type'       => $included_product_types,
				'include'    => $items,
				'visibility' => 'catalog',
				'orderby'    => 'none',
				'limit'      => $this->get_batch_size(),
			);

			// Exclude variation subscriptions.
			$products_query_args['parent_exclude'] = $this->get_excluded_products_by_parent();

			// Do not sync out of stock products if woocommerce_hide_out_of_stock_items is set.
			if ( 'yes' === get_option( 'woocommerce_hide_out_of_stock_items' ) ) {
				$products_query_args['stock_status'] = 'instock';
			}

			$products = wc_get_products( $products_query_args );

			$this->prepare_feed_buffers();

			$processed_products = 0;
			array_walk(
				$products,
				function ( $product ) use ( &$processed_products ) {
					foreach ( $this->get_locations() as $location ) {
						$product_xml = ProductsXmlFeed::get_xml_item( $product, $location );
						if ( '' === $product_xml ) {
							continue;
						}
						$this->buffers[ $location ] .= $product_xml;
						++$processed_products;
					}
				}
			);

			$this->feed_file_operations->write_buffers_to_temp_files( $this->buffers );
		} catch ( Throwable $th ) {
			throw $th;
		}

		$count = ProductFeedStatus::get()['product_count'] ?? 0;
		ProductFeedStatus::set(
			array(
				'product_count' => $count + $processed_products,
			)
		);
		/* translators: number of products */
		self::log( sprintf( __( 'Feed batch generated. Wrote %s products to the feed file.', 'pinterest-for-woocommerce' ), count( $products ) ) );
	}

	/**
	 * Get the name/slug of the job.
	 *
	 * @return string
	 */
	public function get_name(): string {
		return 'generate_feed';
	}

	/**
	 * Get the name/slug of the plugin that owns the job.
	 *
	 * @return string
	 */
	public function get_plugin_name(): string {
		return 'pinterest';
	}

	/**
	 * Marks feed as dirty.
	 *
	 * @since 1.0.10
	 */
	public function mark_feed_dirty(): void {
		Pinterest_For_Woocommerce()::save_data( 'feed_dirty', true );
		self::log( 'Feed is dirty.' );

		if ( $this->is_running() ) {
			// New generation will be started at the end of current one.
			return;
		}

		// Start new feed generation cycle now.
		$this->schedule_next_generator_start( time() );
	}

	/**
	 * Marks feed as clean.
	 *
	 * @since 1.0.10
	 */
	public function mark_feed_clean(): void {
		Pinterest_For_Woocommerce()::save_data( 'feed_dirty', false );
	}

	/**
	 * Check if feed is dirty.
	 *
	 * @since 1.0.10
	 * @return bool Indicates if feed is dirty or not.
	 */
	public function feed_is_dirty(): bool {
		return (bool) Pinterest_For_Woocommerce()::get_data( 'feed_dirty' );
	}

	/**
	 * React to errors during feed files generation process.
	 *
	 * @since 1.0.10
	 * @param Throwable $th Exception handled.
	 */
	private function handle_error( $th ) {
		ProductFeedStatus::set(
			array(
				'status'        => 'error',
				'error_message' => $th->getMessage(),
			)
		);
		ProductFeedStatus::mark_feed_file_generation_as_failed();

		self::log( $th->getMessage(), 'error' );
		$this->schedule_next_generator_start( time() + self::WAIT_ON_ERROR_BEFORE_RETRY );
	}

	/**
	 * Remove feed files and cancel pending actions.
	 * Part of the cleanup procedure.
	 *
	 * @since 1.0.10
	 */
	public static function deregister(): void {
		foreach ( LocalFeedConfigs::get_instance()->get_configurations() as $config ) {
			if ( isset( $config['feed_file'] ) && file_exists( $config['feed_file'] ) ) {
				unlink( $config['feed_file'] );
			}

			if ( isset( $config['tmp_file'] ) && file_exists( $config['tmp_file'] ) ) {
				unlink( $config['tmp_file'] );
			}
		}
		as_unschedule_all_actions( self::ACTION_START_FEED_GENERATOR, array(), PINTEREST_FOR_WOOCOMMERCE_PREFIX );
	}

	/**
	 * Create empty string buffers for
	 *
	 * @since 1.0.10
	 */
	private function prepare_feed_buffers(): void {
		foreach ( $this->get_locations() as $location ) {
			$this->buffers[ $location ] = '';
		}
	}

	/**
	 * Fetch supported locations.
	 *
	 * @since 1.0.10
	 */
	private function get_locations(): array {
		return array_keys( $this->configurations->get_configurations() );
	}

	/**
	 * Get the job's batch size.
	 *
	 * @return int
	 */
	protected function get_batch_size(): int {
		return 100;
	}

	/**
	 * Not used.
	 * Process a single item. Added to satisfy abstract interface definition in the framework.
	 * We use process_items instead.
	 *
	 * @param string|int|array $item A single item from the get_items_for_batch() method.
	 * @param array            $args The args for the job.
	 *
	 * @throws Exception On error. The failure will be logged by Action Scheduler and the job chain will stop.
	 */
	protected function process_item( $item, array $args ) {
		// Process each item here.
	}

	/**
	 * Return the list of supported product types.
	 *
	 * @since 1.2.9
	 *
	 * @return array
	 */
	private function get_included_product_types(): array {
		return (array) apply_filters(
			'pinterest_for_woocommerce_included_product_types',
			array(
				'simple',
				'variation',
			)
		);
	}

	/**
	 * Return the list of excluded product types.
	 *
	 * @since 1.2.9
	 *
	 * @return array
	 */
	private function get_excluded_product_types(): array {
		return (array) apply_filters(
			'pinterest_for_woocommerce_excluded_product_types',
			array(
				'grouped',
				'variable',
				'subscription',
				'variable-subscription',
			)
		);
	}

	/**
	 * Exclude products by parent (e.g. 'variation-subscriptions').
	 *
	 * @since 1.2.9
	 *
	 * @return array
	 */
	private function get_excluded_products_by_parent(): array {
		return (array) apply_filters(
			'pinterest_for_woocommerce_excluded_products_by_parent',
			wc_get_products(
				array(
					'type'   => 'variable-subscription',
					'limit'  => -1,
					'return' => 'ids',
				)
			)
		);
	}

<<<<<<< HEAD
	/**
	 * Increase the feed generation retries by 1 or throw exception after MAX_RETRIES_PER_BATCH retries.
	 *
	 * @since x.x.x
	 *
	 * @param int             $batch_number The batch number for the new batch.
	 * @param array           $args         The args for the job.
	 * @param Throwable|false $th           The exception catch by the generator.
	 *
	 * @throws Throwable Related to the exception thrown by the generation action.
	 */
	protected function handle_generation_retries( int $batch_number, array $args, $th = null ) {
		$error_retries = (int) Pinterest_For_Woocommerce()::get_data( 'feed_generation_retries' ) ?? 0;

		try {

			// Abort generation after MAX_RETRIES_PER_BATCH retries.
			if ( $error_retries >= self::MAX_RETRIES_PER_BATCH ) {
				$this->clear_generation_retries_option();

				$error_msg = __( 'Aborting the feed generation after too many retries.', 'pinterest-for-woocommerce' );

				self::log( $error_msg, 'error' );

				throw $th ? $th : new Exception( $error_msg );
			}

			Pinterest_For_Woocommerce()::save_data( 'feed_generation_retries', $error_retries + 1 );

			/* Translators: The batch number. */
			self::log( sprintf( __( 'There was an error running the batch #%s, it will be rescheduled to run again.', 'pinterest-for-woocommerce' ), $batch_number ), 'error' );

			// Re-schedule the current batch item.
			$this->queue_batch( $batch_number, $args );
		} catch ( Throwable $th ) {
			$this->handle_error( $th );
		}
	}

	/**
	 * Clear the retries option.
	 *
	 * @since x.x.x
	 */
	protected function clear_generation_retries_option(): void {
		Pinterest_For_Woocommerce()::save_data( 'feed_generation_retries', 0 );
	}


	/**
	 * Reschedules an action if it has failed due to a timeout error.
	 *
	 * The number of previous failures will be checked before rescheduling the action, and it must be below the
	 * specified threshold in `self::get_failure_rate_threshold` within the timeframe specified in
	 * `self::get_failure_timeframe` for the action to be rescheduled.
	 *
	 * @param int   $action_id The ID of the action that threw the exception.
	 * @param array $error     The error thrown by the action.
	 *
	 * @since x.x.x
	 */
	public function handle_action_timeout( $action_id, $error ) {

		if ( ! $this->is_timeout_error( $error ) ) {
			return;
		}

		$this->maybe_handle_error_on_timeout( $action_id );
	}

	/**
	 * Determines whether the given error is an execution "timeout" error.
	 *
	 * @param array $error An associative array describing the error with keys "type", "message", "file" and "line".
	 *
	 * @return bool
	 *
	 * @since x.x.x
	 */
	protected function is_timeout_error( array $error ): bool {
		return isset( $error['type'] ) &&
				E_ERROR === $error['type'] &&
				isset( $error['message'] ) &&
				strpos( $error ['message'], 'Maximum execution time' ) !== false;
	}

	/**
	 * Handle error on generate feed timeout.
	 *
	 * @since x.x.x
	 *
	 * @param int $action_id The ID of the action marked as failed.
	 *
	 * @throws Exception Related to max retries reached or missing arguments on the action.
	 */
	public function maybe_handle_error_on_timeout( int $action_id ) {

		$action = ActionScheduler::store()->fetch_action( $action_id );

		if ( $this->get_action_full_name( self::CHAIN_BATCH ) !== $action->get_hook() ) {
			return;
		}

		try {
			$action_args = $action->get_args();

			if ( ! isset( $action_args[0] ) || ! is_int( $action_args[0] ) || ! isset( $action_args[1] ) || ! is_array( $action_args[1] ) ) {
				throw new Exception( __( 'There was not possible to re-schedule the action, no args available.', 'pinterest-for-woocommerce' ) );
			}

			$this->handle_generation_retries( $action_args[0], $action_args[1] );
		} catch ( Throwable $th ) {
			$this->handle_error( $th );
		}
=======

	/**
	 * Set the store address as taxable location.
	 *
	 * @since 1.2.13
	 *
	 * @param array $taxable_location The taxable location.
	 */
	public function set_store_address_as_taxable_location( array $taxable_location ) {

		if ( ! doing_action( $this->get_action_full_name( self::CHAIN_BATCH ) ) ) {
			return $taxable_location;
		}

		if ( isset( $taxable_location[0] ) ) {
			$taxable_location[0] = Pinterest_For_Woocommerce()::get_base_country();
		}

		return $taxable_location;
>>>>>>> 482eb10e
	}
}<|MERGE_RESOLUTION|>--- conflicted
+++ resolved
@@ -98,14 +98,12 @@
 			$this->schedule_next_generator_start( time() );
 		}
 
-<<<<<<< HEAD
+		// Set the store address as taxable location.
+		add_filter( 'woocommerce_customer_taxable_address', array( $this, 'set_store_address_as_taxable_location' ) );
+
 		// Timeout actions.
 		add_action( 'action_scheduler_unexpected_shutdown', array( $this, 'handle_action_timeout' ), 10, 2 );
 		add_action( 'action_scheduler_failed_action', array( $this, 'maybe_handle_error_on_timeout' ) );
-=======
-		// Set the store address as taxable location.
-		add_filter( 'woocommerce_customer_taxable_address', array( $this, 'set_store_address_as_taxable_location' ) );
->>>>>>> 482eb10e
 	}
 
 	/**
@@ -517,7 +515,27 @@
 		);
 	}
 
-<<<<<<< HEAD
+
+	/**
+	 * Set the store address as taxable location.
+	 *
+	 * @since 1.2.13
+	 *
+	 * @param array $taxable_location The taxable location.
+	 */
+	public function set_store_address_as_taxable_location( array $taxable_location ) {
+
+		if ( ! doing_action( $this->get_action_full_name( self::CHAIN_BATCH ) ) ) {
+			return $taxable_location;
+		}
+
+		if ( isset( $taxable_location[0] ) ) {
+			$taxable_location[0] = Pinterest_For_Woocommerce()::get_base_country();
+		}
+
+		return $taxable_location;
+	}
+
 	/**
 	 * Increase the feed generation retries by 1 or throw exception after MAX_RETRIES_PER_BATCH retries.
 	 *
@@ -632,26 +650,5 @@
 		} catch ( Throwable $th ) {
 			$this->handle_error( $th );
 		}
-=======
-
-	/**
-	 * Set the store address as taxable location.
-	 *
-	 * @since 1.2.13
-	 *
-	 * @param array $taxable_location The taxable location.
-	 */
-	public function set_store_address_as_taxable_location( array $taxable_location ) {
-
-		if ( ! doing_action( $this->get_action_full_name( self::CHAIN_BATCH ) ) ) {
-			return $taxable_location;
-		}
-
-		if ( isset( $taxable_location[0] ) ) {
-			$taxable_location[0] = Pinterest_For_Woocommerce()::get_base_country();
-		}
-
-		return $taxable_location;
->>>>>>> 482eb10e
 	}
 }